# Copyright 2023-2024 Broadcom. All Rights Reserved.
# SPDX-License-Identifier: BSD-2

# THE SOFTWARE IS PROVIDED "AS IS", WITHOUT WARRANTY OF ANY KIND, EXPRESS OR IMPLIED, INCLUDING BUT NOT LIMITED TO THE
# WARRANTIES OF MERCHANTABILITY, FITNESS FOR A PARTICULAR PURPOSE AND NONINFRINGEMENT. IN NO EVENT SHALL THE AUTHORS OR
# COPYRIGHT HOLDERS BE LIABLE FOR ANY CLAIM, DAMAGES OR OTHER LIABILITY, WHETHER IN AN ACTION OF CONTRACT, TORT OR
# OTHERWISE, ARISING FROM, OUT OF OR IN CONNECTION WITH THE SOFTWARE OR THE USE OR OTHER DEALINGS IN THE SOFTWARE.

# Allow communication with self-signed certificates when using Powershell Core. If you require all communications to be
# secure and do not wish to allow communication with self-signed certificates, remove lines 19-39 before importing the
# module.

if ($PSEdition -eq 'Core') {
    $PSDefaultParameterValues.Add("Invoke-RestMethod:SkipCertificateCheck", $true)
    [System.Net.ServicePointManager]::SecurityProtocol = [System.Net.SecurityProtocolType]::Tls12;
    Set-PowerCLIConfiguration -InvalidCertificateAction Ignore -Confirm:$false | Out-Null
}

if ($PSEdition -eq 'Desktop') {
    # Allow communication with self-signed certificates when using Windows PowerShell
    [System.Net.ServicePointManager]::SecurityProtocol = [System.Net.SecurityProtocolType]::Tls12;
    Set-PowerCLIConfiguration -InvalidCertificateAction Ignore -Confirm:$false | Out-Null

    if ("TrustAllCertificatePolicy" -as [type]) {} else {
        Add-Type @"
    using System.Net;
    using System.Security.Cryptography.X509Certificates;
    public class TrustAllCertificatePolicy : ICertificatePolicy {
        public TrustAllCertificatePolicy() {}
        public bool CheckValidationResult(
            ServicePoint sPoint, X509Certificate certificate,
            WebRequest wRequest, int certificateProblem) {
            return true;
        }
    }
"@
        [System.Net.ServicePointManager]::CertificatePolicy = New-Object TrustAllCertificatePolicy
    }
}

##########################################################################
#Region     Non Exported Functions                                  ######
Function Get-Password {
    param (
        [string]$user,
        [string]$password
    )

    if ([string]::IsNullOrEmpty($password)) {
        $secureString = Read-Host -Prompt "Enter the password for $user" -AsSecureString
        $password = ConvertFrom-SecureString $secureString -AsPlainText
    }
    return $password
}

Function Get-VcenterService {
    <#
    .DESCRIPTION
    The Get-VcenterService retrieves the service's current status and health from vCenter Server and returns with an
    ordered hash object with the service name and health.

    .EXAMPLE
    Get-VcenterService -serviceName "certificateauthority"
    This example retrieves the status and health of the vCenter Server service named "certificateauthority"

    .PARAMETER serviceName
    The name of the vCenter Server service.
    #>

    Param (
        [Parameter (Mandatory = $true)] [ValidateNotNullOrEmpty()] [String] $serviceName
    )

    $serviceExists = Invoke-GetService -Service $serviceName -ErrorAction SilentlyContinue
    if ($serviceExists -eq $null) {
        Write-Error "Service $serviceName does not exist." -ErrorAction Stop
        Exit
    } else {
        return [ordered]@{
            name   = $serviceName
            status = $serviceExists.state
            health = $serviceExists.health
        }
    }
}

Function Restart-VcenterService {
    <#
    .DESCRIPTION
    The Restart-VcenterService restart the vCenter Server service taken from parameter value and returns a hash object
    with the service name, the service status, and the result from restart operation.

    .EXAMPLE
    Restart-VcenterService -serviceName "certificateauthority"
    This example restart the vCenter server service named "certificateauthority"

    .PARAMETER serviceName
    The name of the vCenter Server service.
    #>
    param (
        [string]$serviceName
    )

    Invoke-RestartService -Service $serviceName | Out-Null

    for ($count = 0; $count -lt 16; $count++) {
        $serviceStatus = Get-VcenterService -Service $serviceName
        if ($serviceStatus.status -eq "STARTED" -and $serviceStatus.health -eq "HEALTHY") {
            return [ordered]@{
                name   = $serviceName
                status = "GREEN"
                result = "Successfully restarted service."
            }
        } elseif ($serviceStatus.status -eq "STARTING" -or $serviceStatus.status -eq "STOPPING") {
            # Service is still starting or stopped state; sleep for 20 seconds before retry.
            Sleep-Time -Seconds 20
        } elseif ($serviceStatus.status -eq "STARTED" -and $serviceStatus.health -eq "HEALTHY_WITH_WARNINGS") {
            return [ordered]@{
                name   = $serviceName
                status = "YELLOW"
                result = "Issues restarting service: the health state is HEALTHY_WITH_WARNINGS."
            }
        } elseif (($serviceStatus.status -eq "STARTED") -and ($serviceStatus.health -eq "DEGRADED")) {
            return [ordered]@{
                name   = $serviceName
                status = "RED"
                result = "Failed restarting service: the health state is DEGRADED."
            }
        } elseif ($serviceStatus.status -eq "STOPPED") {
            return [ordered]@{
                name   = $serviceName
                status = "RED"
                result = "Failed restarting service: the service status is STOPPED."
            }
        } elseif ($count -gt 14) {
            # Operation timed out
            return [ordered]@{
                name   = $serviceName
                status = "RED"
                result = "Failed restarting service: unable to retrieve service status. Operation timed out."
            }
        }
    }
}

#EndRegion  Non Exported Functions                                  ######
##########################################################################

#######################################################################################################################
#####################################################  FUNCTIONS  #####################################################

Function Get-vCenterServer {
    <#
        .SYNOPSIS
        Retrieves the vCenter Server details and connection object from SDDC Manager using either a workload domain
        name or ESXi host FQDN.

        .DESCRIPTION
        The Get-vCenterServer retrieves the vCenter Server details and connection object from SDDC Manager using either
        a workload domain name or ESXi host FQDN.
        The cmdlet connects to the SDDC Manager using the -server, -user, and -password values.
        - Validates that network connectivity and authentication is possible to SDDC Manager.
        - Validates that network connectivity and authentication is possible to vCenter Server.
        - Validates that the workload domain exists in the SDDC Manager inventory.
        - Connects to vCenter Server and returns its details and connection in a single object.

        .EXAMPLE
        Get-vCenterServer -server sfo-vcf01.sfo.rainpole.io -user administrator@vsphere.local -pass VMw@re1! -esxiFqdn sfo01-m01-esx01.sfo.rainpole.io
        This example retrieves the vCenter Server details and connection object to which the ESXi host with The fully qualified domain name of sfo01-m01-esx01.sfo.rainpole.io belongs.

        .EXAMPLE
        Get-vCenterServer -server sfo-vcf01.sfo.rainpole.io -user administrator@vsphere.local -pass VMw@re1! -domain sfo-m01
        This example retrieves the vCenter Server details and connection object belonging to the domain sfo-m01.

        .PARAMETER server
        The fully qualified domain name of the SDDC Manager appliance.

        .PARAMETER user
        The username to authenticate to the SDDC Manager instance.

        .PARAMETER pass
        The password to authenticate to the SDDC Manager instance.

        .PARAMETER domain
        The name of the workload domain to retrieve the vCenter Server details from SDDC Manager for the connection object.

        .PARAMETER esxiFqdn
        The fully qualified domain name of the ESXi host to validate against the SDDC Manager inventory.
    #>

    Param (
        [Parameter (Mandatory = $true)] [ValidateNotNullOrEmpty()] [String] $server,
        [Parameter (Mandatory = $true)] [ValidateNotNullOrEmpty()] [String] $user,
        [Parameter (Mandatory = $true)] [ValidateNotNullOrEmpty()] [String] $pass,
        [Parameter (Mandatory = $true, ParameterSetName = "domain")] [String] $domain,
        [Parameter (Mandatory = $true, ParameterSetName = "esxifqdn")] [String] $esxiFqdn
    )

    if (Test-VCFConnection -server $server) {
        if (Test-VCFAuthentication -server $server -user $user -pass $pass) {
            if ($PsBoundParameters.ContainsKey("domain")) {
                $domain = $(Get-VCFWorkloadDomain | Where-Object { $_.name -eq $domain }).name
            } else {
                $esxiHost = Get-VCFHost -fqdn $esxiFqdn
                if (!$esxiHost) {
                    Throw "ESXi host not found. Please check the provided FQDN: $esxiFqdn."
                }
                $domain = $(Get-VCFWorkloadDomain -id $($esxiHost.domain.id)).name
            }
            if ($vcfvCenterDetails = Get-vCenterServerDetail -server $server -user $user -pass $pass -domain $domain) {
                if (Test-VsphereConnection -server $($vcfvCenterDetails.fqdn)) {
                    if ($connection = Connect-VIServer -server $vcfvCenterDetails.fqdn -user $vcfvCenterDetails.ssoAdmin -pass $vcfvCenterDetails.ssoAdminPass) {
                        $vcfvCenterServerObject = New-Object -TypeName psobject
                        $vcfvCenterServerObject | Add-Member -NotePropertyName 'details' -NotePropertyValue $vcfvCenterDetails
                        $vcfvCenterServerObject | Add-Member -NotePropertyName 'connection' -NotePropertyValue $connection
                        return $vcfvCenterServerObject
                    }
                }
            } else {
                Throw "Unable to return vCenter Server details: PRE_VALIDATION_FAILED"
            }
        } else {
            Throw "Unable to obtain access token from SDDC Manager ($server), check credentials: PRE_VALIDATION_FAILED"
        }
    } else {
        Throw "Unable to connect to ($server): PRE_VALIDATION_FAILED"
    }
}


Function Get-VCFCertificateThumbprint {
    <#
        .SYNOPSIS
        Retrieves certificate thumbprints for ESXi hosts or vCenter Server instances.

        .DESCRIPTION
        The Get-VCFCertificateThumbprint cmdlet retrieves certificate thumbprints for ESXi hosts or vCenter Server
        instances.

        .EXAMPLE
        Get-VCFCertificateThumbprint -esxi -server sfo-vcf01.sfo.rainpole.io -user administrator@vsphere.local -pass VMw@re1! -esxiFqdn sfo01-m01-esx01.sfo.rainpole.io
        This example retrieves the ESXi host's certificate thumbprint for an ESXi host with The fully qualified domain name of sfo01-m01-esx01.sfo.rainpole.io.

        .EXAMPLE
        Get-VCFCertificateThumbprint -vcenter -server sfo-vcf01.sfo.rainpole.io -user administrator@vsphere.local -pass VMw@re1! -domain sfo-m01 -issuer rainpole
        This example retrieves the vCenter Server instance's certificate thumbprints for the vCenter Server instance belonging to domain sfo-m01 and a matching issuer "rainpole".

        .PARAMETER esxi
        Switch to retrieve the certificate thumbprint for an ESXi host.

        .PARAMETER vcenter
        Switch to retrieve the certificate thumbprints for a vCenter Server instance.

        .PARAMETER server
        The fully qualified domain name of the SDDC Manager instance.

        .PARAMETER user
        The username to authenticate to the SDDC Manager instance.

        .PARAMETER pass
        The password to authenticate to the SDDC Manager instance.

        .PARAMETER domain
        The name of the workload domain (only required when using the "vCenter" parameter).

        .PARAMETER issuer
        The name of the issuer to match with the vCenter Server instance's certificate thumbprints (only required when using the "vCenter" parameter).
    #>

    Param (
        [Parameter (Mandatory = $true, ParameterSetName = "ESXi")] [ValidateNotNullOrEmpty()] [Switch] $esxi,
        [Parameter (Mandatory = $true, ParameterSetName = "vCenter")] [ValidateNotNullOrEmpty()] [Switch] $vcenter,
        [Parameter (Mandatory = $true)] [ValidateNotNullOrEmpty()] [String] $server,
        [Parameter (Mandatory = $true)] [ValidateNotNullOrEmpty()] [String] $user,
        [Parameter (Mandatory = $false)] [ValidateNotNullOrEmpty()] [String] $pass,
        [Parameter (Mandatory = $false, ParameterSetName = "ESXi")] [ValidateNotNullOrEmpty()] [String] $esxiFqdn,
        [Parameter (Mandatory = $false, ParameterSetName = "vCenter")] [ValidateNotNullOrEmpty()] [String] $domain,
        [Parameter (Mandatory = $false, ParameterSetName = "vCenter")] [ValidateNotNullOrEmpty()] [String] $issuer
    )

    $pass = Get-Password -User $user -Password $pass

    Try {
        if ($PsBoundParameters.ContainsKey("esxi")) {
            $vCenterServer = Get-vCenterServer -server $server -user $user -pass $pass -esxiFqdn $esxiFqdn
            $esxiCertificateThumbprint = $(Get-VIMachineCertificate -Server $($vCenterServer.details.fqdn) -VMHost $esxiFqdn).Certificate.Thumbprint
            return $esxiCertificateThumbprint
        } else {
            $vCenterServer = Get-vCenterServer -server $server -user $user -pass $pass -domain $domain
            $vcTrustedCert = Get-VITrustedCertificate -Server $vCenterServer.details.fqdn

            if ($vcTrustedCert) {
                if ($PsBoundParameters.ContainsKey("issuer")) {
                    $vcTrustedCert = $vcTrustedCert | Where-Object { $_.issuer -match $issuer }
                }
                $vcCertificateThumbprint = $vcTrustedCert.Certificate.Thumbprint
                return $vcCertificateThumbprint
            } else {
                Write-Error "Unable to retrieve certificates from vCenter Server instance $($vCenterServer.details.fqdn)." -ErrorAction Stop
            }
        }
    } Catch {
        Debug-ExceptionWriter -object $_
    } Finally {
        if ($vCenterServer) { Disconnect-VIServer -server $vCenterServer.details.fqdn -Confirm:$false -WarningAction SilentlyContinue }
    }
}


Function Test-EsxiCertMgmtChecks {

    <#
        .SYNOPSIS
        Run the checks required for ESXi Certificate Management for a given cluster or an ESXi host.

        .DESCRIPTION
        The Test-EsxiCertMgmtChecks runs the checks required for ESXi Certificate Management for a given cluster or an
        ESXi host. The following checks are run:
        - Check ESXi Certificate Mode
        - Check ESXi Lockdown Mode
        - Confirm CA In vCenter Server
        - Check vSAN Health Status

        .EXAMPLE
        Test-EsxiCertMgmtChecks -server sfo-vcf01.sfo.rainpole.io -user administrator@vsphere.local -pass VMw@re1! -domain sfo-m01 -cluster sfo-m01-cl01 -issuer rainpole -signedCertificate F:\Certificates\Root64.cer
        This example runs the checks required for ESXi Certificate Management for the cluster belonging to the domain sfo-m01.

        .EXAMPLE
        Test-EsxiCertMgmtChecks -server sfo-vcf01.sfo.rainpole.io -user administrator@vsphere.local -pass VMw@re1! -domain sfo-m01 -cluster sfo-m01-cl01 -esxiFqdn sfo01-m01-esx01.sfo.rainpole.io -issuer rainpole -signedCertificate F:\Certificates\Root64.cer
        This example runs the checks required for ESXi Certificate Management for an ESXi host belonging to the domain sfo-m01.

        .PARAMETER server
        The fully qualified domain name of the SDDC Manager instance.

        .PARAMETER user
        The username to authenticate to the SDDC Manager instance.

        .PARAMETER pass
        The password to authenticate to the SDDC Manager instance.

        .PARAMETER domain
        The name of the workload domain to retrieve the vCenter Server instance's certificate thumbprints from.

        .PARAMETER cluster
        The name of the cluster in which the ESXi host is located.

        .PARAMETER esxiFqdn
        The fully qualified domain name of the ESXi host to verify the certificate thumbprint against.

        .PARAMETER signedCertificate
        The complete path for the signed certificate file.

        .PARAMETER issuer
        The name of the issuer to match with the vCenter Server instance's certificate thumbprints.
    #>

    Param (
        [Parameter (Mandatory = $true)] [ValidateNotNullOrEmpty()] [String] $server,
        [Parameter (Mandatory = $true)] [ValidateNotNullOrEmpty()] [String] $user,
        [Parameter (Mandatory = $false)] [ValidateNotNullOrEmpty()] [String] $pass,
        [Parameter (Mandatory = $true)] [ValidateNotNullOrEmpty()] [String] $domain,
        [Parameter (Mandatory = $true)] [ValidateNotNullOrEmpty()] [String] $cluster,
        [Parameter (Mandatory = $false)] [ValidateNotNullOrEmpty()] [String] $esxiFqdn,
        [Parameter (Mandatory = $true)] [ValidateNotNullOrEmpty()] [String] $signedCertificate,
        [Parameter (Mandatory = $false)] [ValidateNotNullOrEmpty()] [String] $issuer
    )

    $pass = Get-Password -User $user -Password $pass

    $errorMessage = @()
    $warningMessage = @()
    $statusMessage = @()

    Try {
        Write-Output "############## Running Prechecks for ESXi Certificate Management ###############"

        $status = "FAILED"
        $vCenterServer = Get-vCenterServer -server $server -user $user -pass $pass -domain $domain
        $mode = Get-EsxiCertificateMode -server $server -user $user -pass $pass -domain $domain
        if ($mode -ne "custom") {
            $msg = "Certificate Management Mode is not set to $mode on the vCenter Server instance $($vCenterServer.details.fqdn)."
            $errorMessage += $msg
        } else {
            $msg = "Certificate Management Mode is set to $mode on the vCenter Server instance $($vCenterServer.details.fqdn)."
            $statusMessage += $statusMessage
            $status = "PASSED"
        }

        Write-Output "Check ESXi Certificate Mode: $status"

        $status = "FAILED"
        if ($PsBoundParameters.ContainsKey("esxiFqdn")) {
            $lockdownModes = Get-EsxiLockdownMode -server $server -user $user -pass $pass -domain $domain -cluster $cluster -esxiFqdn $esxiFqdn
        } else {
            $lockdownModes = Get-EsxiLockdownMode -server $server -user $user -pass $pass -domain $domain -cluster $cluster
        }

        foreach ($lockdownMode in $lockdownModes) {
            if ($lockdownMode -like "*lockdownDisabled*") {
                $statusMessage += $lockdownMode
                $status = "PASSED"
            } else {
                $errorMessage += $lockdownMode
            }
        }

        Write-Output "Check ESXi Lockdown Mode: $status"

        $status = "FAILED"
        $caStatus = Confirm-CAInvCenterServer -server $server -user $user -pass $pass -domain $domain -issuer $issuer -signedCertificate $signedCertificate
        if ($caStatus -eq $true) {
            $msg = "Signed certificate thumbprint matches with the vCenter Server certificate authority thumbprint."
            $statusMessage += $msg
            $status = "PASSED"
        } elseif ($caStatus -eq $false) {
            $msg = "Signed certificate thumbprint does not match any of the vCenter Server certificate authority thumbprints."
            $errorMessage += $msg
        } else {
            $msg = "Error: Unable to Confirm CA In vCenter Server."
            $msg = $msg + $caStatus
            $errorMessage += $msg
        }

        Write-Output "Confirm CA In vCenter Server: $status"

        $status = "FAILED"
        $vsanStatus = Get-vSANHealthSummary -server $server -user $user -pass $pass -domain $domain -cluster $cluster -errorAction SilentlyContinue -ErrorVariable errorMsg -WarningAction SilentlyContinue -WarningVariable warnMsg
        if ($warnMsg) {
            $warningMessage += $warnMsg
            $status = "WARNING"
        }
        if ($errorMsg) {
            $errorMessage += $errorMsg
        }
        if ($vsanStatus -eq 0) {
            $status = "PASSED"
            $statusMessage += $vsanStatus
        }

        Write-Output "Check vSAN Health Status: $status"

        Write-Output "############## Finished Running Prechecks for ESXi Certificate Management ###############"

        if ($statusMessage) {
            Write-Debug "############## Status of ESXi Certificate Management Prechecks : ###############"
            foreach ($msg in $statusMessage) {
                Write-Debug $msg
            }
        }

        if ($warningMessage) {
            Write-Output "############## Warnings Raised While Running Prechecks for ESXi Certificate Management : ###############"
            foreach ($msg in $warningMessage) {
                Write-Warning $msg
            }
        }

        if ($errorMessage) {
            Write-Output "############## Issues Found While Running Prechecks for ESXi Certificate Management : ###############"
            foreach ($msg in $errorMessage) {
                Write-Error $msg
            }
        }
    } Catch {
        Debug-ExceptionWriter -object $_
    }
}

Function Confirm-EsxiCertificateInstalled {
    <#
        .SYNOPSIS
        Verifies if the provided certificate is already on the ESXi host.

        .DESCRIPTION
        The Confirm-EsxiCertificateInstalled cmdlet will get the thumbprint from the provided signed certificate and
        matches it with the certificate thumbprint from ESXi host. You need to pass in the complete path for the
        certificate file. Returns true if certificate is already installed, else returns false.

        .EXAMPLE
        Confirm-EsxiCertificateInstalled -server sfo-vcf01.sfo.rainpole.io -user administrator@vsphere.local -pass VMw@re1! -esxiFqdn sfo01-w01-esx01.sfo.rainpole.io -signedCertificate F:\certificates\sfo01-w01-esx01.sfo.rainpole.io.cer
        This example checks the thumbprint of the provided signed certificate with the thumbprint on ESXi host.

        .PARAMETER server
        The fully qualified domain name of the SDDC Manager instance.

        .PARAMETER user
        The username to authenticate to the SDDC Manager instance.

        .PARAMETER pass
        The password to authenticate to the SDDC Manager instance.

        .PARAMETER esxiFqdn
        The fully qualified domain name of the ESXi host to verify the certificate thumbprint against.

        .PARAMETER signedCertificate
        The complete path for the signed certificate file.
    #>

    Param (
        [Parameter (Mandatory = $true)] [ValidateNotNullOrEmpty()] [String] $server,
        [Parameter (Mandatory = $true)] [ValidateNotNullOrEmpty()] [String] $user,
        [Parameter (Mandatory = $false)] [ValidateNotNullOrEmpty()] [String] $pass,
        [Parameter (Mandatory = $true)] [ValidateNotNullOrEmpty()] [String] $esxiFqdn,
        [Parameter (Mandatory = $true)] [ValidateNotNullOrEmpty()] [String] $signedCertificate
    )

    $pass = Get-Password -User $user -Password $pass

    Try {
        if (Test-Path $signedCertificate -PathType Leaf ) {
            Write-Debug "Certificate file found - $signedCertificate"
        } else {
            Write-Error "Could not find certificate in $signedCertificate." -ErrorAction Stop
            return
        }
        $esxiCertificateThumbprint = Get-VCFCertificateThumbprint -esxi -server $server -user $user -pass $pass -esxiFqdn $esxiFqdn
        $crt = New-Object -TypeName System.Security.Cryptography.X509Certificates.X509Certificate2($signedCertificate)
        $signedCertThumbprint = $crt.Thumbprint

        if ($esxiCertificateThumbprint -eq $signedCertThumbprint) {
            Write-Debug "Signed certificate thumbprint matches with the ESXi host certificate thumbprint."
            Write-Warning "Certificate is already installed on ESXi host $esxiFqdn : SKIPPED"
            return $true
        } else {
            Write-Debug "ESXi host's certificate thumbprint ($esxiCertificateThumbprint) does not match with the thumbprint of provided certificate ($signedCertThumbprint)"
            Write-Debug "Provided certificate is not installed on ESXi host $esxiFqdn."
            return $false
        }
    } Catch {
        Debug-ExceptionWriter -object $_
    }
}

Function Confirm-CAInvCenterServer {
    <#
        .SYNOPSIS
        Verifies the root certificate thumbprint matches with one of the CA thumbprints from vCenter Server instance.

        .DESCRIPTION
        The Confirm-CAInvCenterServer cmdlet gets the thumbprint from the root certificate and matches it with the CA
        thumbprint from the vCenter Server instance.You need to pass in the complete path for the certificate file.
        Returns true if thumbprint matches, else returns false.

        .EXAMPLE
        Confirm-CAInvCenterServer -server sfo-vcf01.sfo.rainpole.io -user administrator@vsphere.local -pass VMw@re1! -domain sfo-m01 -issuer rainpole -signedCertificate F:\certificates\Root64.cer
        This example matches the thumbprint of provided root certificate file with the thumbprints on the vCenter Server instance matching the issuer "rainpole".

        .PARAMETER server
        The fully qualified domain name of the SDDC Manager instance.

        .PARAMETER user
        The username to authenticate to the SDDC Manager instance.

        .PARAMETER pass
        The password to authenticate to the SDDC Manager instance.

        .PARAMETER domain
        The name of the workload domain to retrieve the vCenter Server instance's certificate thumbprints from.

        .PARAMETER signedCertificate
        The complete path for the root certificate file.

        .PARAMETER issuer
        The name of the issuer to match with the thumbprint.
    #>

    Param (
        [Parameter (Mandatory = $true)] [ValidateNotNullOrEmpty()] [String] $server,
        [Parameter (Mandatory = $true)] [ValidateNotNullOrEmpty()] [String] $user,
        [Parameter (Mandatory = $false)] [ValidateNotNullOrEmpty()] [String] $pass,
        [Parameter (Mandatory = $true)] [ValidateNotNullOrEmpty()] [String] $domain,
        [Parameter (Mandatory = $true)] [ValidateNotNullOrEmpty()] [String] $signedCertificate,
        [Parameter (Mandatory = $false)] [ValidateNotNullOrEmpty()] [String] $issuer
    )

    $pass = Get-Password -User $user -Password $pass

    Try {
        if ($PsBoundParameters.ContainsKey("issuer")) {
            $vcThumbprints = Get-VCFCertificateThumbprint -vcenter -server $server -user $user -pass $pass -domain $domain -issuer $issuer
        } else {
            $vcThumbprints = Get-VCFCertificateThumbprint -vcenter -server $server -user $user -pass $pass -domain $domain
        }
        if (Test-Path $signedCertificate -PathType Leaf ) {
            Write-Output "Certificate file found - $signedCertificate."
        } else {
            Write-Error "Could not find certificate in $signedCertificate." -ErrorAction Stop
            return
        }

        $crt = New-Object -TypeName System.Security.Cryptography.X509Certificates.X509Certificate2($signedCertificate)
        $signedCertThumbprint = $crt.Thumbprint

        $match = $false
        foreach ($vcThumbprint in $vcThumbprints) {
            if ($vcThumbprint -eq $signedCertThumbprint) {
                Write-Output "Signed certificate thumbprint matches with the vCenter Server certificate authority thumbprint."
                $match = $true
                break
            }
        }
        if (!$match) {
            Write-Error "Signed certificate thumbprint does not match any of the vCenter Server certificate authority thumbprints."
        }
        return $match
    } Catch {
        Debug-ExceptionWriter -object $_
    }
}


Function Get-EsxiCertificateMode {
    <#
        .SYNOPSIS
        Retrieves the certificate management mode value from the vCenter Server instance for a workload domain.

        .DESCRIPTION
        The Get-EsxiCertificateMode cmdlet retrieves the certificate management mode value from vCenter Server instance
        for a workload domain.

        .EXAMPLE
        Get-EsxiCertificateMode -server sfo-vcf01.sfo.rainpole.io -user administrator@vsphere.local -pass VMw@re1! -domain sfo-m01
        This example retrieves the certificate management mode value for the vCenter Server instance for the workload domain sfo-m01.

        .PARAMETER server
        The fully qualified domain name of the SDDC Manager instance.

        .PARAMETER user
        The username to authenticate to the SDDC Manager instance.

        .PARAMETER pass
        The password to authenticate to the SDDC Manager instance.

        .PARAMETER domain
        The name of the workload domain to retrieve the certificate management mode value for.
    #>

    Param (
        [Parameter (Mandatory = $true)] [ValidateNotNullOrEmpty()] [String] $server,
        [Parameter (Mandatory = $true)] [ValidateNotNullOrEmpty()] [String] $user,
        [Parameter (Mandatory = $false)] [ValidateNotNullOrEmpty()] [String] $pass,
        [Parameter (Mandatory = $true)] [ValidateNotNullOrEmpty()] [String] $domain
    )

    $pass = Get-Password -User $user -Password $pass

    Try {
        $vCenterServer = Get-vCenterServer -server $server -user $user -pass $pass -domain $domain
        $certModeSetting = Get-AdvancedSetting "vpxd.certmgmt.mode" -Entity $vCenterServer.connection
        return $certModeSetting.value
    } Catch {
        Debug-ExceptionWriter -object $_
    } Finally {
        if ($vCenterServer) { Disconnect-VIServer -server $vCenterServer.details.fqdn -Confirm:$false -WarningAction SilentlyContinue }
    }
}

Function Set-EsxiCertificateMode {
    <#
        .SYNOPSIS
        Sets the certificate management mode in vCenter Server for the ESXi hosts in a workload domain.

        .DESCRIPTION
        The Set-EsxiCertificateMode cmdlet sets the certificate management mode in vCenter Server for the ESXi hosts in
        a workload domain.

        .EXAMPLE
        Set-EsxiCertificateMode -server sfo-vcf01.sfo.rainpole.io -user administrator@vsphere.local -pass VMw@re1! -domain sfo-m01 -mode custom
        This example sets the certificate management mode to custom in vCenter Server for the ESXi hosts in workload domain sfo-m01.

        .PARAMETER server
        The fully qualified domain name of the SDDC Manager instance.

        .PARAMETER user
        The username to authenticate to the SDDC Manager instance.

        .PARAMETER pass
        The password to authenticate to the SDDC Manager instance.

        .PARAMETER domain
        The name of the workload domain to set the vCenter Server instance certificate management mode setting for.

        .PARAMETER mode
        The certificate management mode to set in vCenter Server. One of "custom" or "vmca".
    #>

    Param (
        [Parameter (Mandatory = $true)] [ValidateNotNullOrEmpty()] [String] $server,
        [Parameter (Mandatory = $true)] [ValidateNotNullOrEmpty()] [String] $user,
        [Parameter (Mandatory = $false)] [ValidateNotNullOrEmpty()] [String] $pass,
        [Parameter (Mandatory = $true)] [ValidateNotNullOrEmpty()] [String] $domain,
        [Parameter (Mandatory = $true)] [ValidateSet ("custom", "vmca")] [String] $mode
    )

    $pass = Get-Password -User $user -Password $pass

    Try {
        $vCenterServer = Get-vCenterServer -server $server -user $user -pass $pass -domain $domain
        $certModeSetting = Get-AdvancedSetting "vpxd.certmgmt.mode" -Entity $vCenterServer.connection
        if ($certModeSetting.value -ne $mode) {
            Set-AdvancedSetting $certModeSetting -Value $mode -confirm:$false
            # Restart "VMware Certificate Authority" and "VMware Certificate Management" services.
            Write-Output 'Restarting vCenter Server services ("VMware Certificate Authority" and "VMware Certificate Management") for the change to take effect.'
            $services = @("certificateauthority", "certificatemanagement")
            $failedServices = @()

            foreach ($service in $services) {
                $serviceStatus = Restart-VcenterService -serviceName $service
                if ($serviceStatus.status -ne "GREEN") {
                    $failedServices += $serviceStatus
                }
            }

            if ($failedServices.Count -gt 0) {
                $failedServicesErrorString = ""
                foreach ($failedItem in $failedServices) {
                    $failedServicesErrorString += "$($failedItem.name): $($failedItem.result). `n"
                }
                Write-Error "The following services failed to restart successfully:`n$failedServicesErrorString`nSet-EsxiCertificateMode operation Failed." -ErrorAction Stop
            } else {
                Write-Output 'vCenter Server services ("VMware Certificate Authority" and "VMware Certificate Management") restarted successfully.'
            }
        } else {
            Write-Warning "Certificate Management Mode already set to $mode on the vCenter Server instance $($vCenterServer.details.fqdn): SKIPPED"
        }
    } Catch {
        Debug-ExceptionWriter -object $_
    } Finally {
        if ($vCenterServer) { Disconnect-VIServer -server $vCenterServer.details.fqdn -Confirm:$false -WarningAction SilentlyContinue }
    }
}

Function Get-vSANHealthSummary {
    <#
        .SYNOPSIS
        Retrieves the vSAN health summary from vCenter Server for a cluster.

        .DESCRIPTION
        The Get-vSANHealthSummary cmdlet gets the vSAN health summary from vCenter Server for a cluster.
        If any status is YELLOW or RED, a WARNING or ERROR will be raised.

        .EXAMPLE
        Get-vSANHealthSummary -server sfo-vcf01.sfo.rainpole.io -user administrator@vsphere.local -pass VMw@re1! -domain sfo-m01 -cluster sfo-m01-cl01
        This example gets the vSAN health summary for cluster sfo-m01-cl01.

        .PARAMETER server
        The fully qualified domain name of the SDDC Manager instance.

        .PARAMETER user
        The username to authenticate to the SDDC Manager instance.

        .PARAMETER pass
        The password to authenticate to the SDDC Manager instance.

        .PARAMETER domain
        The name of the workload domain in which the cluster is located.

        .PARAMETER cluster
        The name of the cluster to retrieve the vSAN health summary for.
    #>

    Param (
        [Parameter (Mandatory = $true)] [ValidateNotNullOrEmpty()] [String] $server,
        [Parameter (Mandatory = $true)] [ValidateNotNullOrEmpty()] [String] $user,
        [Parameter (Mandatory = $false)] [ValidateNotNullOrEmpty()] [String] $pass,
        [Parameter (Mandatory = $true)] [ValidateNotNullOrEmpty()] [String] $domain,
        [Parameter (Mandatory = $true)] [ValidateNotNullOrEmpty()] [String] $cluster
    )

    $pass = Get-Password -User $user -Password $pass

    Try {
        $vCenterServer = Get-vCenterServer -server $server -user $user -pass $pass -domain $domain
        $vSANClusterHealthSystem = Get-VSANView -Id "VsanVcClusterHealthSystem-vsan-cluster-health-system"
        $overallStatus = 0
        if (!$vSANClusterHealthSystem) {
            Write-Error "Cannot run the Get-vSANHealthSummary cmdlet because the vSAN health service is not running."
            return 2
        }

        $cluster_view = (Get-Cluster -Name $cluster).ExtensionData.MoRef
        $results = $vSANClusterHealthSystem.VsanQueryVcClusterHealthSummary($cluster_view, $null, $null, $true, $null, $null, 'defaultView')
        $healthCheckGroups = $results.groups

        foreach ($healthCheckGroup in $healthCheckGroups) {
            $health = @("Yellow", "Red")
            $output = $healthCheckGroup.grouptests | Where-Object TestHealth -in $health | Select-Object TestHealth, @{l = "TestId"; e = { $_.testid.split(".") | Select-Object -last 1 } }, TestName, TestShortDescription, @{l = "Group"; e = { $healthCheckGroup.GroupName } }
            $healthCheckTestHealth = $output.TestHealth
            $healthCheckTestName = $output.TestName
            $healthCheckTestShortDescription = $output.TestShortDescription
            if ($healthCheckTestName) {
                if ($healthCheckTestHealth -eq "yellow") {
                    $overallStatus = ($overallStatus, 1 | Measure-Object -Max).Maximum
                    Write-Warning "$($vCenterServer.details.fqdn) - vSAN cluster $cluster | vSAN Alarm Name - $healthCheckTestName | Alarm Description - $healthCheckTestShortDescription"
                }
                if ($healthCheckTestHealth -eq "red") {
                    $overallStatus = ($overallStatus, 2 | Measure-Object -Max).Maximum
                    Write-Error "vSAN status is RED. Please check the vSAN health before continuing."
                    Write-Error "$($vCenterServer.details.fqdn) - vSAN Clustername $cluster | vSAN Alarm Name - $healthCheckTestName | Alarm Description - $healthCheckTestShortDescription"
                }
            }
        }

        if ($overallStatus -eq 0) {
            Write-Output "The vSAN health status for $cluster is GREEN."
        }
        return $overallStatus
    } Catch {
        Debug-ExceptionWriter -object $_
    } Finally {
        if ($vCenterServer) { Disconnect-VIServer -server $vCenterServer.details.fqdn -Confirm:$false -WarningAction SilentlyContinue }
    }
}

Function Get-EsxiConnectionState {
    <#
        .SYNOPSIS
        Retrieves the ESXi host connection state from vCenter Server.

        .DESCRIPTION
        The Get-EsxiConnectionState cmdlet gets the connection state of an ESXi host.
        One of "Connected", "Disconnected", "Maintenance", or "NotResponding"
        Depends on a connection to a vCenter Server instance.

        .EXAMPLE
        Get-EsxiConnectionState -esxiFqdn sfo01-m01-esx01.sfo.rainpole.io
        This example gets an ESXi host's connection state.

        .PARAMETER esxiFqdn
        The fully qualified domain name of the ESXi host.
    #>

    Param (
        [Parameter (Mandatory = $true)] [ValidateNotNullOrEmpty()] [String] $esxiFqdn
    )

    $response = Get-VMHost -name $esxiFqdn
    return $response.ConnectionState
}

Function Get-EsxiHostVsanMaintenanceModePrecheck {
    <#
        .SYNOPSIS
        Checks for any issues when the ESXi H=host enters a particular vSAN maintenance mode.

        .DESCRIPTION
        The Get-EsxiHostVsanMaintenanceModePrecheck cmdlet checks if there's any issues for the ESXi host entering a particular vSAN maintenance mode.
        The cmdlet will halt the script if the pre check fails.

        .EXAMPLE
        Get-EsxiHostVsanMaintenanceModePrecheck -server sfo-vcf01.sfo.rainpole.io -user administrator@vsphere.local -pass VMware1! -domain sfo-m01 -cluster sfo-m01-cl01 -vsanDataMigrationMode Full
        This example checks each ESXi host within a cluster within the workload domain for any issues when entering a particular vSAN maintenance mode

        Get-EsxiHostVsanMaintenanceModePrecheck -server sfo-vcf01.sfo.rainpole.io -user administrator@vsphere.local -pass VMware1! -domain sfo-m01 -host sfo01-m01-esx01.sfo.rainpole.io -vsanDataMigrationMode Full
        This example checks each ESXi host within a cluster within the workload domain for any issues when entering a particular vSAN maintenance mode

        .PARAMETER server
        The fully qualified domain name of the SDDC Manager instance.

        .PARAMETER user
        The username to authenticate to the SDDC Manager instance.

        .PARAMETER pass
        The password to authenticate to the SDDC Manager instance.

        .PARAMETER domain
        The name of the workload domain in which the cluster is located.

        .PARAMETER cluster
        The name of the cluster containing the ESXi hosts.

        .PARAMETER esxiFqdn
        The name of the FQDN of an ESXi host.

        .PARAMETER vsanDataMigrationMode
        The type of vSAN maintenance mode.
    #>

    Param (
        [Parameter (Mandatory = $true)] [ValidateNotNullOrEmpty()] [String] $server,
        [Parameter (Mandatory = $true)] [ValidateNotNullOrEmpty()] [String] $user,
        [Parameter (Mandatory = $false)] [ValidateNotNullOrEmpty()] [String] $pass,
        [Parameter (Mandatory = $true)] [ValidateNotNullOrEmpty()] [String] $domain,
        [Parameter (Mandatory = $true, ParameterSetName = "cluster")] [ValidateNotNullOrEmpty()] [String] $cluster,
        [Parameter (Mandatory = $true, ParameterSetName = "esxiFqdn")] [ValidateNotNullOrEmpty()] [String] $esxiFqdn,
        [Parameter (Mandatory = $true)] [ValidateSet ("Full", "EnsureAccessibility", "NoDataMigration")] [String] $vsanDataMigrationMode
    )

    if ($vsanDataMigrationMode -eq "Full") {
        $vsanMigrationMode = "evacuateAllData"
    } elseif ($vsanDataMigrationMode -eq "EnsureAccessibility") {
        $vsanMigrationMode = "ensureObjectAccessibility"
    } elseif ($vsanDataMigrationMode -eq "NoDataMigration") {
        $vsanMigrationMode = "noAction"
    } else {
        Write-Error "No validate vsan Data migration mode selected" -ErrorAction Stop
    }

    Try {
        $vCenterServer = Get-vCenterServer -server $server -user $user -pass $pass -domain $domain
        if ($PsBoundParameters.ContainsKey("cluster")) {
            $clusterDetails = Get-VCFCluster -Name $cluster
            if ($clusterDetails) {
                $esxiHosts = Get-VCFHost | Where-Object { $_.cluster.id -eq $clusterDetails.id } | Sort-Object -Property fqdn
                if (!$esxiHosts) { Write-Warning "No ESXi hosts found in cluster $cluster." }
            } else {
                Write-Error "Unable to locate cluster $cluster in $($vCenterServer.details.fqdn) vCenter Server: PRE_VALIDATION_FAILED" -ErrorAction Stop
            }
        } else {
            $esxiHosts = Get-VCFHost -fqdn $esxiFqdn
            if (!$esxiHosts) { Write-Error "No ESXi host $esxiFqdn found in workload domain $domain." -ErrorAction Stop }
        }

        foreach ($esxiHost in $esxiHosts) {
            $vsanReport = Get-VsanEnterMaintenanceModeReport -VMHost $esxiHost.fqdn -VsanDataMigrationMode $vsanMigrationMode

            if ($vsanReport.OverallStatus -ne "green") {
                Write-Error "ESXi host($($esxiHost.fqdn)) vSAN Data Migration($vsanDataMigrationMode) Pre-check failed with error $($vsanReport.OverallStatus)" -ErrorAction Stop
            } else {
                Write-Output "ESXi host($($esxiHost.fqdn)) vSAN Data Migration($vsanDataMigrationMode) Pre-check: $($vsanReport.OverallStatus)"
            }
        }
    } Catch {
        Debug-ExceptionWriter -object $_
    } Finally {
        if ($vCenterServer) { Disconnect-VIServer -server $vCenterServer.details.fqdn -Confirm:$false -WarningAction SilentlyContinue }
    }
}

Function Set-EsxiConnectionState {
    <#
        .SYNOPSIS
        Sets the ESXi host connection state in vCenter Server.

        .DESCRIPTION
        The Set-EsxiConnectionState cmdlet sets the connection state of an ESXi host.
        One of "Connected", "Disconnected" or "Maintenance".
                        If setting the connection state to Maintenance, provide the VsanDataMigrationMode for a vSAN environment.
        One of "Full", "EnsureAccessibility", or "NoDataMigration".
        Depends on a connection to a vCenter Server instance.

        .EXAMPLE
        Set-EsxiConnectionState -esxiFqdn sfo01-m01-esx01.sfo.rainpole.io -state Connected
        This example sets an ESXi host's connection state to Connected.

        .EXAMPLE
        Set-EsxiConnectionState -esxiFqdn sfo01-m01-esx01.sfo.rainpole.io -state Maintenance -vsanDataMigrationMode Full
        This example sets an ESXi host's connection state to Maintenance with a vSAN data migration mode set to Full data migration.

        .EXAMPLE
        Set-EsxiConnectionState -esxiFqdn sfo01-m01-esx01.sfo.rainpole.io -state Maintenance -vsanDataMigrationMode EnsureAccessibility -migratePowerOffVMs
        This example sets an ESXi host's connection state to Maintenance and will migrate any Power Off or Suspend VMs to other ESXi hosts and
        will set vSAN data migration mode to Ensure Accessibility.

        .PARAMETER esxiFqdn
        The fully qualified domain name of the ESXi host.

        .PARAMETER state
        The connection state to set the ESXi host to. One of "Connected", "Disconnected" or "Maintenance".

        .PARAMETER migratePowerOffVMs
        This optional switch argument will determined if power off and suspended VMs will be migrated off the ESXi host when setting the ESXi host to Maintenance.

        .PARAMETER vsanDataMigrationMode
        The vSAN data migration mode to use when setting the ESXi host to Maintenance. One of "Full", "EnsureAccessibility", or "NoDataMigration".

        .PARAMETER timeout
        The timeout in seconds to wait for the ESXi host to reach the desired connection state. Default is 18000 seconds (5 hours).

        .PARAMETER pollInterval
        The poll interval in seconds to check the ESXi host connection state. Default is 60 seconds.
    #>

    Param (
        [Parameter (Mandatory = $true)] [ValidateNotNullOrEmpty()] [String] $esxiFqdn,
        [Parameter (Mandatory = $true)] [ValidateSet ("Connected", "Disconnected", "Maintenance")] [String] $state,
        [Parameter (Mandatory = $false)] [Switch] $migratePowerOffVMs,
        [Parameter (Mandatory = $false)] [ValidateSet ("Full", "EnsureAccessibility", "NoDataMigration")] [String] $vsanDataMigrationMode,
        [Parameter (Mandatory = $false)] [ValidateNotNullOrEmpty()] [String] $timeout = 18000,
        [Parameter (Mandatory = $false)] [ValidateNotNullOrEmpty()] [String] $pollInterval = 60
    )

    if ($state -ieq (Get-EsxiConnectionState -esxiFqdn $esxiFqdn)) {
        Write-Warning "ESXi host $esxiFqdn is already in the $state connection state: SKIPPED"
        return
    }
    if ($state -ieq "maintenance") {
        if ($PSBoundParameters.ContainsKey("vsanDataMigrationMode")) {
            if (($vsanDataMigrationMode -eq "EnsureAccessibility") -and !($migratePowerOffVMs.IsPresent)) {
                Write-Output "Entering $state connection state for ESXi host $esxiFqdn with vSAN data migration mode set to $vsanDataMigrationMode."
                Write-Output "Power off VMs and suspended VMs are left on the ESXi host $esxiFqdn."
                Set-VMHost -VMHost $esxiFqdn -State $state -VsanDataMigrationMode $vsanDataMigrationMode -confirm:$false
            } elseif (($vsanDataMigrationMode -eq "NoDataMigration") -and !($migratePowerOffVMs.IsPresent)) {
                Write-Output "Entering $state connection state for ESXi host $esxiFqdn with vSAN data migration mode set to $vsanDataMigrationMode."
                Write-Output "Power off VMs and suspended VMs are left on the ESXi host $esxiFqdn."
                Set-VMHost -VMHost $esxiFqdn -State $state -VsanDataMigrationMode $vsanDataMigrationMode -confirm:$false
            } else {
                Write-Output "Entering $state connection state for ESXi host $esxiFqdn with vSAN data migration mode set to $vsanDataMigrationMode."
                Write-Output "Power off VMs and suspended VMs will be migrated off to other ESXi hosts."
                Set-VMHost -VMHost $esxiFqdn -State $state -VsanDataMigrationMode $vsanDataMigrationMode -Evacuate -confirm:$false
            }
        } else {
            if ($migratePowerOffVMs.IsPresent) {
                Write-Output "Entering $state connection state for ESXi host $esxiFqdn. (Power off VMs and suspended VMs will be migrated off to other ESXi hosts)"
                Set-VMHost -VMHost $esxiFqdn -State $state -Evacuate -confirm:$false
            } else {
                Write-Output "Entering $state connection state for ESXi host $esxiFqdn. (Power off VMs and suspended VMs are left on the ESXi host)"
                Set-VMHost -VMHost $esxiFqdn -State $state -confirm:$false
            }
        }
    } else {
        Write-Output "Changing the connection state for ESXi host $esxiFqdn to $state."
        Set-VMHost -VMHost $esxiFqdn -State $state -confirm:$false
    }
    $timeout = New-TimeSpan -Seconds $timeout
    $stopwatch = [System.Diagnostics.Stopwatch]::StartNew()
    do {
        $currentState = Get-EsxiConnectionState -esxiFqdn $esxiFqdn
        if ($state -ieq $currentState) {
            Write-Output "Successfully changed the connection state for ESXi host $esxiFqdn to $state."
            break
        } else {
            if ($state -ieq "Connected") {
                Set-VMHost -VMHost $esxiFqdn -State $state -confirm:$false -ErrorAction SilentlyContinue -ErrorVariable $errMsg -WarningAction SilentlyContinue
            }
            Write-Output "Polling the connection every $pollInterval seconds. Waiting for the connection state to change to $state."
        }
        Start-Sleep -Seconds $pollInterval
    } while ($stopwatch.elapsed -lt $timeout)
}

Function Get-EsxiLockdownMode {
    <#
        .SYNOPSIS
        Retrieves the ESXi host lockdown mode state from a vCenter Server instance.

        .DESCRIPTION
        The Get-EsxiLockdownMode cmdlet gets the lockdown mode value for all ESXi hosts in a given cluster or for a
        given ESXi host within the cluster. If -esxiFqdn is provided, only the value for that host is returned.

        .EXAMPLE
        Get-EsxiLockdownMode -server sfo-vcf01.sfo.rainpole.io -user administrator@vsphere.local -pass VMw@re1! -domain sfo-m01 -cluster sfo-m01-cl01
        This example retrieves the lockdown mode for each ESXi host in a cluster.

        .EXAMPLE
        Get-EsxiLockdownMode -server sfo-vcf01.sfo.rainpole.io -user administrator@vsphere.local -pass VMw@re1! -domain sfo-m01 -cluster sfo-m01-cl01 -esxiFqdn sfo01-m01-esx01.sfo.rainpole.io
        This example retrieves the lockdown mode state for an ESXi host in a given cluster.

        .PARAMETER server
        The fully qualified domain name of the SDDC Manager instance.

        .PARAMETER user
        The username to authenticate to the SDDC Manager instance.

        .PARAMETER pass
        The password to authenticate to the SDDC Manager instance.

        .PARAMETER domain
        The name of the workload domain in which the cluster is located.

        .PARAMETER cluster
        The name of the cluster in which the ESXi host is located.

        .PARAMETER esxiFqdn
        The fully qualified domain name of the ESXi host to retrieve the lockdown mode state for.
    #>

    Param (
        [Parameter (Mandatory = $true)] [ValidateNotNullOrEmpty()] [String] $server,
        [Parameter (Mandatory = $true)] [ValidateNotNullOrEmpty()] [String] $user,
        [Parameter (Mandatory = $false)] [ValidateNotNullOrEmpty()] [String] $pass,
        [Parameter (Mandatory = $true)] [ValidateNotNullOrEmpty()] [String] $domain,
        [Parameter (Mandatory = $true)] [ValidateNotNullOrEmpty()] [String] $cluster,
        [Parameter (Mandatory = $false)] [ValidateNotNullOrEmpty()] [String] $esxiFqdn
    )

    $pass = Get-Password -User $user -Password $pass

    Try {
        $vCenterServer = Get-vCenterServer -server $server -user $user -pass $pass -domain $domain
        if (Get-Cluster | Where-Object { $_.Name -eq $cluster }) {
            if ($PsBoundParameters.ContainsKey("esxiFqdn")) {
                $esxiHosts = Get-Cluster $cluster | Get-VMHost -Name $esxiFqdn
            } else {
                $esxiHosts = Get-Cluster $cluster | Get-VMHost | Sort-Object -Property Name
            }
            if (!$esxiHosts) { Write-Warning "No ESXi hosts found within cluster $cluster." }
        } else {
            Write-Error "Unable to locate cluster $cluster in $($vCenterServer.details.fqdn) vCenter Server: PRE_VALIDATION_FAILED" -ErrorAction Stop
        }

        foreach ($esxiHost in $esxiHosts) {
            $lockdownMode = (Get-VMHost -name $esxiHost).ExtensionData.Config.LockdownMode
            Write-Output "ESXi host $esxiHost lockdown mode is set to $lockdownMode."
        }
        if ($PsBoundParameters.ContainsKey("esxiFqdn")) {
            return $lockdownMode
        }
    } Catch {
        Debug-ExceptionWriter -object $_
    }
}

Function Set-EsxiLockdownMode {
    <#
        .SYNOPSIS
        Sets the lockdown mode for all ESXi hosts in a given cluster.

        .DESCRIPTION
        The Set-EsxiLockdownMode cmdlet sets the lockdown mode for all ESXi hosts in a given cluster.

        .EXAMPLE
        Set-EsxiLockdownMode -server sfo-vcf01.sfo.rainpole.io -user administrator@vsphere.local -pass VMw@re1! -domain sfo-m01 -cluster sfo-m01-cl01 -enable
        This example will enable the lockdown mode for all ESXi hosts in a cluster.

        .EXAMPLE
        Set-EsxiLockdownMode -server sfo-vcf01.sfo.rainpole.io -user administrator@vsphere.local -pass VMw@re1! -domain sfo-m01 -cluster sfo-m01-cl01 -disable
        This example will disable the lockdown mode for all ESXi hosts in a cluster.

        .PARAMETER server
        The fully qualified domain name of the SDDC Manager instance.

        .PARAMETER user
        The username to authenticate to the SDDC Manager instance.

        .PARAMETER pass
        The password to authenticate to the SDDC Manager instance.

        .PARAMETER domain
        The name of the workload domain in which the cluster is located.

        .PARAMETER cluster
        The name of the cluster in which the ESXi host is located.

        .PARAMETER enable
        Enable lockdown mode for the ESXi host(s).

        .PARAMETER disable
        Disable lockdown mode for the ESXi host(s).
    #>

    Param (
        [Parameter (Mandatory = $true)] [ValidateNotNullOrEmpty()] [String] $server,
        [Parameter (Mandatory = $true)] [ValidateNotNullOrEmpty()] [String] $user,
        [Parameter (Mandatory = $false)] [ValidateNotNullOrEmpty()] [String] $pass,
        [Parameter (Mandatory = $true)] [ValidateNotNullOrEmpty()] [String] $domain,
        [Parameter (Mandatory = $true)] [ValidateNotNullOrEmpty()] [String] $cluster,
        [Parameter (Mandatory = $true, ParameterSetName = "enable")] [ValidateNotNullOrEmpty()] [Switch] $enable,
        [Parameter (Mandatory = $true, ParameterSetName = "disable")] [ValidateNotNullOrEmpty()] [Switch] $disable
    )

    $pass = Get-Password -User $user -Password $pass

    Try {
        $vCenterServer = Get-vCenterServer -server $server -user $user -pass $pass -domain $domain
        if (Get-Cluster | Where-Object { $_.Name -eq $cluster }) {
            $esxiHosts = Get-Cluster $cluster | Get-VMHost | Sort-Object -Property Name
            if (!$esxiHosts) { Write-Warning "No ESXi hosts found within $cluster cluster." }
        } else {
            Write-Error "Unable to locate Cluster $cluster in $($vCenterServer.details.fqdn) vCenter Server: PRE_VALIDATION_FAILED" -ErrorAction Stop
        }

        if ($PSBoundParameters.ContainsKey("enable")) {

            Write-Output "Enabling lockdown mode for each ESXi host in $cluster cluster"
            foreach ($esxiHost in $esxiHosts) {
                $currentLockdownMode = (Get-VMHost -name $esxiHost).ExtensionData.Config.LockdownMode
                if ($currentLockdownMode -eq "lockdownDisabled") {
                    ($esxiHost | Get-View).EnterLockdownMode()
                    Write-Output "Changing lockdown mode for ESXi host $esxiHost from $currentLockdownMode to lockdownNormal."
                    $newLockdownMode = (Get-VMHost -name $esxiHost).ExtensionData.Config.LockdownMode
                    if ($lockdownMode -eq $newLockdownMode) {
                        Write-Error "Unable to change lockdown mode for ESXi host $esxiHost from $currentLockdownMode to lockdownNormal. Lockdown mode is set to $newLockdownMode." -ErrorAction Stop
                    }
                } else {
                    Write-Warning "Lockdown mode for ESXi host $esxiHost is already set to lockdownNormal: SKIPPED"
                }
            }
        }

        if ($PSBoundParameters.ContainsKey("disable")) {
            Write-Output "Disabling lockdown mode for each ESXi host in $cluster cluster."
            foreach ($esxiHost in $esxiHosts) {
                $currentLockdownMode = (Get-VMHost -name $esxiHost).ExtensionData.Config.LockdownMode
                if ($currentLockdownMode -ne "lockdownDisabled") {
                    ($esxiHost | Get-View).ExitLockdownMode()
                    Write-Output "Changing lockdown mode for ESXi host $esxiHost from $currentLockdownMode to lockdownDisabled."
                    $newLockdownMode = (Get-VMHost -name $esxiHost).ExtensionData.Config.LockdownMode
                    if ($currentLockdownMode -eq $newLockdownMode) {
                        Write-Error "Unable to change lockdown mode for ESXi host $esxiHost from $currentLockdownMode to lockdownDisabled. Lockdown mode is set to $newLockdownMode." -ErrorAction Stop
                    }
                } else {
                    Write-Warning "Lockdown mode for ESXi host $esxiHost is already set to lockdownDisabled: SKIPPED"
                }
            }
        }
    } Catch {
        Debug-ExceptionWriter -object $_
    }
}

Function Restart-EsxiHost {
    <#
        .SYNOPSIS
        Restarts an ESXi host and poll for connection availability.

        .DESCRIPTION
        The Restart-EsxiHost cmdlet restarts an ESXi host and polls for connection availability.
        Timeout value is in seconds.

        .EXAMPLE
        Restart-EsxiHost -esxiFqdn sfo01-m01-esx01.sfo.rainpole.io -user root -pass VMw@re1! -poll $true -timeout 1800 -pollInterval 30
        This example restarts an ESXi host and polls the connection availability every 30 seconds. It will timeout after 1800 seconds.

        .PARAMETER esxiFqdn
        The fully qualified domain name of the ESXi host.

        .PARAMETER user
        The username to authenticate to the ESXi host.

        .PARAMETER pass
        The password to authenticate to the ESXi host.

        .PARAMETER poll
        Poll for connection availability after restarting the ESXi host. Default is true.

        .PARAMETER timeout
        The timeout value in seconds. Default is 1800 seconds.

        .PARAMETER pollInterval
        The poll interval in seconds. Default is 30 seconds.
    #>

    Param (
        [Parameter (Mandatory = $true)] [ValidateNotNullOrEmpty()] [String] $esxiFqdn,
        [Parameter (Mandatory = $true)] [ValidateNotNullOrEmpty()] [String] $user,
        [Parameter (Mandatory = $false)] [ValidateNotNullOrEmpty()] [String] $pass,
        [Parameter (Mandatory = $false)] [ValidateNotNullOrEmpty()] [bool] $poll = $true,
        [Parameter (Mandatory = $false)] [ValidateNotNullOrEmpty()] [String] $timeout = 1800,
        [Parameter (Mandatory = $false)] [ValidateNotNullOrEmpty()] [String] $pollInterval = 30
    )

    $pass = Get-Password -User $user -Password $pass

    # Connect to the ESXi host.
    Connect-VIServer $esxiFqdn -User $user -password $pass -Force
    $vmHost = Get-VMHost -Server $esxiFqdn
    if (!$vmHost) {
        Write-Error "Unable to locate ESXi host with FQDN $esxiFqdn : PRE_VALIDATION_FAILED" -ErrorAction Stop
        return
    } else {
        Write-Output "Restarting $esxiFqdn"
    }

    # Retrieves the ESXi host uptime before restart.
    $esxiUptime = New-TimeSpan -Start $vmHost.ExtensionData.Summary.Runtime.BootTime.ToLocalTime() -End (Get-Date)

    Restart-VMHost $esxiFqdn -server $esxiFqdn -Confirm:$false

    Disconnect-VIServer -server $esxiFqdn -Confirm:$false -WarningAction SilentlyContinue -ErrorAction SilentlyContinue | Out-Null

    if ($poll) {
        Write-Output "Waiting for ESXi host $esxiFqdn to restart. Polling the connection every $pollInterval seconds."
        Start-Sleep -Seconds $pollInterval
        $timeout = New-TimeSpan -Seconds $timeout
        $stopwatch = [System.Diagnostics.Stopwatch]::StartNew()
        do {
            if (Test-EsxiConnection -server $esxiFqdn) {
                if (Connect-VIServer $esxiFqdn -User $user -Password $pass -Force -WarningAction SilentlyContinue -ErrorAction SilentlyContinue) {
                    $vmHost = Get-VMHost -Server $esxiFqdn
                    $currentUpTime = New-TimeSpan -Start $vmHost.ExtensionData.Summary.Runtime.BootTime.ToLocalTime() -End (Get-Date)
                    if ($($esxiUptime.TotalSeconds) -gt $($currentUpTime.TotalSeconds)) {
                        Write-Output "ESXi host $esxiFqdn has been restarted and is now accessible."
                    } else {
                        Write-Output "ESXi host $esxiFqdn uptime: $($esxiUptime.TotalSeconds) | Current Uptime - $($currentUpTime.TotalSeconds)"
                    }
                    Disconnect-VIServer -Server $esxiFqdn -Confirm:$false -WarningAction SilentlyContinue -ErrorAction SilentlyContinue | Out-Null
                    return
                }
            }
            Write-Output "Waiting for ESXi host $esxiFqdn to restart and become accessible."
            Start-Sleep -Seconds $pollInterval
        } while ($stopwatch.elapsed -lt $timeout)
        Write-Error "ESXi host $esxiFqdn did not respond after $($timeout.TotalMinutes) seconds. Please verify that the  ESXi host is online and accessible." -ErrorAction Stop
    } else {
        Write-Warning "Restart of ESXi host $esxiFqdn triggered without polling connection state. Please monitor the connection state in the vSphere Client."
    }
}

Function Install-EsxiCertificate {
    <#
        .SYNOPSIS
        Installs a certificate for an ESXi host or for each ESXi host in a cluster.

        .DESCRIPTION
        The Install-EsxiCertificate cmdlet will replace the certificate for an ESXi host or for each ESXi host
        in a cluster. You must provide the directory containing the signed certificate files.
        Certificate names should be in format <FQDN>.crt e.g. sfo01-m01-esx01.sfo.rainpole.io.crt.
        The workflow will put the ESXi host in maintenance mode with full data migration,
        disconnect the ESXi host from the vCenter Server, replace the certificate, restart the ESXi host,
        and the exit maintenance mode once the ESXi host is online.

        .EXAMPLE
        Install-EsxiCertificate -server sfo-vcf01.sfo.rainpole.io -user administrator@vsphere.local -pass VMw@re1! -domain sfo-m01 -esxiFqdn sfo01-m01-esx01.sfo.rainpole.io -certificateDirectory F:\certificates -certificateFileExt ".cer"
        This example will install the certificate to the ESXi host sfo01-m01-esx01.sfo.rainpole.io in domain sfo-m01 from the provided path.

        .EXAMPLE
        Install-EsxiCertificate -server sfo-vcf01.sfo.rainpole.io -user administrator@vsphere.local -pass VMw@re1! -domain sfo-m01 -cluster sfo-m01-cl01 -certificateDirectory F:\certificates -certificateFileExt ".cer"
        This example will install certificates for each ESXi host in cluster sfo-m01-cl01 in workload domain sfo-m01 from the provided path.

        .PARAMETER server
        The fully qualified domain name of the SDDC Manager instance.

        .PARAMETER user
        The username to authenticate to the SDDC Manager instance.

        .PARAMETER pass
        The password to authenticate to the SDDC Manager instance.

        .PARAMETER domain
        The name of the workload domain in which the ESXi host is located.

        .PARAMETER cluster
        The name of the cluster in which the ESXi host is located.

        .PARAMETER esxiFqdn
        The fully qualified domain name of the ESXi host.

        .PARAMETER certificateDirectory
        The directory containing the signed certificate files.

        .PARAMETER certificateFileExt
        The file extension of the certificate files. One of ".crt", ".cer", ".pem", ".p7b", or ".p7c".

        .PARAMETER timeout
        The timeout in seconds for putting the ESXi host in maintenance mode. Default is 18000 seconds (5 hours).

        .PARAMETER migratePowerOffVMs
        This optional switch argument will determined if power off and suspended VMs will be migrated off the ESXi host when setting the ESXi host to Maintenance.

        .PARAMETER vsanDataMigrationMode
        The vSAN data migration mode to use when setting the ESXi host to Maintenance. One of "Full" or "EnsureAccessibility".

        .PARAMETER uploadPrivateKey
        Option to upload of a custom Private Key for the ESXi host.
    #>

    Param (
        [Parameter (Mandatory = $true)] [ValidateNotNullOrEmpty()] [String] $server,
        [Parameter (Mandatory = $true)] [ValidateNotNullOrEmpty()] [String] $user,
        [Parameter (Mandatory = $true)] [ValidateNotNullOrEmpty()] [String] $pass,
        [Parameter (Mandatory = $true)] [ValidateNotNullOrEmpty()] [String] $domain,
        [Parameter (Mandatory = $true, ParameterSetName = "cluster")] [ValidateNotNullOrEmpty()] [String] $cluster,
        [Parameter (Mandatory = $true, ParameterSetName = "host")] [ValidateNotNullOrEmpty()] [String] $esxiFqdn,
        [Parameter (Mandatory = $true) ] [ValidateNotNullOrEmpty()] [String] $certificateDirectory,
        [Parameter (Mandatory = $false)] [Switch] $migratePowerOffVMs,
        [Parameter (Mandatory = $false)] [ValidateSet ("Full", "EnsureAccessibility")] [String] $vsanDataMigrationMode,
        [Parameter (Mandatory = $true)] [ValidateSet(".crt", ".cer", ".pem", ".p7b", ".p7c")] [String] $certificateFileExt,
        [Parameter (Mandatory = $false, ParameterSetName = "esxi")] [Switch] $uploadPrivateKey,
        [Parameter (Mandatory = $false)] [ValidateNotNullOrEmpty()] [String] $timeout = 18000
    )

    Try {
        $vCenterServer = Get-vCenterServer -server $server -user $user -pass $pass -domain $domain
        if ($PsBoundParameters.ContainsKey("cluster")) {
            $clusterDetails = Get-VCFCluster -Name $cluster
            if ($clusterDetails) {
                $esxiHosts = Get-VCFHost | Where-Object { $_.cluster.id -eq $clusterDetails.id } | Sort-Object -Property fqdn
                if (!$esxiHosts) { Write-Warning "No ESXi hosts found in cluster $cluster." }
            } else {
                Write-Error "Unable to locate cluster $cluster in $($vCenterServer.details.fqdn) vCenter Server: PRE_VALIDATION_FAILED" -ErrorAction Stop
            }
        } else {
            $esxiHosts = Get-VCFHost -fqdn $esxiFqdn
            if (!$esxiHosts) { Write-Error "No ESXi host $esxiFqdn found in workload domain $domain." -ErrorAction Stop }
        }

        $version = Get-VCFManager -version
<<<<<<< HEAD
        $vcfVersion = $version.Split('.')[0]+"."+$version.Split('.')[1]

        if ($vcfVersion -ge "5.2") {
            # get session ID
            $url = "https://$($vCenterServer.details.fqdn)/sdk/vim25/8.0.3.0/SessionManager/SessionManager/Login"
            $sessionId = (Invoke-WebRequest -Uri "$url" -Body ( @{'userName'="$($vCenterServer.details.ssoAdmin)"; 'password'="$($vCenterServer.details.ssoAdminPass)"} | ConvertTo-Json ) -Method:POST -ContentType:'application/json').Headers.'vmware-api-session-id'
=======
        $vcfVersion = $version.Split('.')[0] + "." + $version.Split('.')[1]

        if ($vcfVersion -eq "5.2") {
            # get session ID
            $url = "https://$($vCenterServer.details.fqdn)/sdk/vim25/8.0.3.0/SessionManager/SessionManager/Login"
            $sessionId = (Invoke-WebRequest -Uri "$url" -Body ( @{'userName' = "$($vCenterServer.details.ssoAdmin)"; 'password' = "$($vCenterServer.details.ssoAdminPass)" } | ConvertTo-Json ) -Method:POST -ContentType:'application/json').Headers.'vmware-api-session-id'
>>>>>>> a42556eb
            if ($sessionId[0].length -eq 40) {
                $sessionId = $sessionId[0]
            } else {
                Write-Error "Unable to retrieve session ID from $($vcenter.details.fqdn)'s API: PRE_VALIDATION_FAILED" -ErrorAction Stop
            }
        } else {
            # Perform ESXi host vSAN data migration pre-check.
            if ($PsBoundParameters.ContainsKey("cluster")) {
                Write-Output "Performing Data Migration Pre-check on the cluster $cluster"
                Get-EsxiHostVsanMaintenanceModePrecheck -server $server -user $user -pass $pass -domain $domain -cluster $cluster -vsanDataMigrationMode $vsanDataMigrationMode
            } else {
                Write-Output "Performing Data Migration Pre-check on the ESXi host $esxiFqdn"
                Get-EsxiHostVsanMaintenanceModePrecheck -server $server -user $user -pass $pass -domain $domain -esxiFqdn $esxiFqdn -vsanDataMigrationMode $vsanDataMigrationMode
            }
        }

        # Certificate replacement starts here.
        $replacedHosts = New-Object Collections.Generic.List[String]
        $skippedHosts = New-Object Collections.Generic.List[String]

        foreach ($esxiHost in $esxiHosts) {
            $esxiFqdn = $esxiHost.fqdn
            $crtPath = Join-Path -Path $certificateDirectory -childPath $esxiFqdn$certificateFileExt

            if (!(Test-Path $crtPath -PathType Leaf )) {
                Write-Error "Certificate not found at $crtPath. Skipping certificate replacement for ESXi host $esxiFqdn."
                $skippedHosts.Add($esxiFqdn)
                continue
            }

<<<<<<< HEAD
            if ($vcfVersion -ge "5.2") {
=======
            if ($vcfVersion -eq "5.2") {
>>>>>>> a42556eb
                $keyPath = Join-Path -Path $certificateDirectory -childPath ($esxiFqdn + ".key")
                if (!(Test-Path $keyPath -PathType Leaf) -and ($PSBoundParameters.ContainsKey("uploadPrivateKey"))) {
                    Write-Error "Private key not found at $keyPath. Skipping certificate replacement for ESXi host $esxiFqdn."
                    $skippedHosts.Add($esxiFqdn)
                    continue
                }
            }

            if (Confirm-EsxiCertificateInstalled -server $server -user $user -pass $pass -esxiFqdn $esxiFqdn -signedCertificate $crtPath) {
                $skippedHosts.Add($esxiFqdn)
                continue
<<<<<<< HEAD
            } elseif ($vcfVersion -ge "5.2") {
                Write-Output "Starting certificate replacement for ESXi host $esxiFqdn."
                $esxCertificatePem = Get-Content $crtPath -Raw
                $esxiConfig = Get-View -ViewType HostSystem -Filter @{"Name"="$esxiFqdn"}
=======
            } elseif ($vcfVersion -eq "5.2") {
                Write-Output "Starting certificate replacement for ESXi host $esxiFqdn."
                $esxCertificatePem = Get-Content $crtPath -Raw
                $esxiConfig = Get-View -ViewType HostSystem -Filter @{"Name" = "$esxiFqdn" }
>>>>>>> a42556eb
                $esxiHostConfig = Get-View -Id $esxiConfig.ConfigManager.CertificateManager
                $esxiHostConfigMoid = $esxiConfig.ConfigManager.CertificateManager.value

                if ($PSBoundParameters.ContainsKey("uploadPrivateKey")) {
                    $esxCertificateKey = Get-Content $keyPath -Raw
                    $url = "https://$($vCenterServer.details.fqdn)/sdk/vim25/8.0.3.0/HostCertificateManager/$esxiHostConfigMoid/ProvisionServerPrivateKey"
                    # Install ESXi Private Key
<<<<<<< HEAD
                    $body = @{'key'="$esxCertificateKey"} | ConvertTo-Json
                    $respond = Invoke-WebRequest -Headers @{'vmware-api-session-id'="$sessionId"} -Uri $url -Body $body -Method:POST -ContentType:'application/json'
                    if(!($respond.StatusCode -eq 204)) {
=======
                    $body = @{'key' = "$esxCertificateKey" } | ConvertTo-Json
                    $respond = Invoke-WebRequest -Headers @{'vmware-api-session-id' = "$sessionId" } -Uri $url -Body $body -Method:POST -ContentType:'application/json'
                    if (!($respond.StatusCode -eq 204)) {
>>>>>>> a42556eb
                        Write-Error "Upload private key to ESXi host $esxiFqdn failed. " -ErrorAction Stop
                    }
                }
                # Install ESXi Certificate
                $esxiHostConfig.InstallServerCertificate($esxCertificatePem)

                # trigger refresh on affected services
                $url = "https://$($vCenterServer.details.fqdn)/sdk/vim25/8.0.3.0/HostCertificateManager/$esxiHostConfigMoid/NotifyAffectedServices"
<<<<<<< HEAD
                $respond = Invoke-WebRequest -Headers @{'vmware-api-session-id'="$sessionId"} -Uri $url -Method:POST -ContentType:'application/json'
=======
                $respond = Invoke-WebRequest -Headers @{'vmware-api-session-id' = "$sessionId" } -Uri $url -Method:POST -ContentType:'application/json'
>>>>>>> a42556eb
                $replacedHosts.Add($esxiFqdn)
            } else {
                $esxiCredential = (Get-VCFCredential -resourcename $esxiFqdn | Where-Object { $_.username -eq "root" })
                if ($esxiCredential) {
                    if ($clusterDetails.primaryDatastoreType -ieq "vsan" -or $esxiHost.datastoreType -ieq "vsan" ) {
                        if (($vsanDataMigrationMode -eq "EnsureAccessibility") -and !($migratePowerOffVMs.IsPresent)) {
                            Set-EsxiConnectionState -esxiFqdn $esxiFqdn -state "Maintenance" -vsanDataMigrationMode $vsanDataMigrationMode -timeout $timeout
                        } elseif (($vsanDataMigrationMode -eq "EnsureAccessibility") -and ($migratePowerOffVMs.IsPresent)) {
                            Set-EsxiConnectionState -esxiFqdn $esxiFqdn -state "Maintenance" -vsanDataMigrationMode $vsanDataMigrationMode -migratePowerOffVMs -timeout $timeout
                        } else {
                            Set-EsxiConnectionState -esxiFqdn $esxiFqdn -state "Maintenance" -vsanDataMigrationMode "Full" -migratePowerOffVMs -timeout $timeout
                        }
                    } else {
                        Set-EsxiConnectionState -esxiFqdn $esxiFqdn -state "Maintenance" -timeout $timeout
                    }
                    Write-Output "Starting certificate replacement for ESXi host $esxiFqdn."
                    $esxCertificatePem = Get-Content $crtPath -Raw
                    Set-VIMachineCertificate -PemCertificate $esxCertificatePem -VMHost $esxiFqdn -ErrorAction Stop -Confirm:$false
                    $replacedHosts.Add($esxiFqdn)

                    # Disconnect ESXi host from vCenter Server prior to restarting an ESXi host.
                    Set-EsxiConnectionState -esxiFqdn $esxiFqdn -state "Disconnected" -timeout $timeout
                    Restart-ESXiHost -esxiFqdn $esxiFqdn -user $($esxiCredential.username) -pass $($esxiCredential.password)

                    # Connect to vCenter Server, set the ESXi host connection state, and exit maintenance mode.
                    Write-Output "Connecting to vCenter Server instance $($vCenterServer.details.fqdn) and exiting ESXi host $esxiFqdn from maintenance mode."
                    $vCenterServer = Get-vCenterServer -server $server -user $user -pass $pass -domain $domain
                    if ($vCenterServer) {
                        Set-EsxiConnectionState -esxiFqdn $esxiFqdn -state "Connected" -timeout $timeout
                        Start-Sleep -Seconds 30
                        Set-EsxiConnectionState -esxiFqdn $esxiFqdn -state "Connected"
                    } else {
                        Write-Error "Could not connect to vCenter Server instance $($vCenterServer.details.fqdn). Check the state of ESXi host $esxiFqdn using the Get-EsxiConnectionState cmdlet." -ErrorAction Stop
                        break
                    }
                } else {
                    Write-Error "Unable to get credentials for ESXi host $esxiFqdn from SDDC Manager."
                    $skippedHosts.Add($esxiFqdn)
                }
            }
        }
        Write-Output "--------------------------------------------------------------------------------"
        Write-Output "ESXi Host Certificate Replacement Summary:"
        Write-Output "--------------------------------------------------------------------------------"
        Write-Output "Succesfully completed certificate replacement for $($replacedHosts.Count) ESXi hosts:"
        foreach ($replacedHost in $replacedHosts) {
            Write-Output "$replacedHost"
        }
        Write-Warning "Skipped certificate replacement for $($skippedHosts.Count) ESXi hosts:"
        foreach ($skippedHost in $skippedHosts) {
            Write-Warning "$skippedHost : SKIPPED"
        }
        Write-Output "--------------------------------------------------------------------------------"
    } Catch {
        Debug-ExceptionWriter -object $_
    } Finally {
        if ($vCenterServer) { Disconnect-VIServer -server $vCenterServer.details.fqdn -Confirm:$false -WarningAction SilentlyContinue }
    }
}

Function Set-VCFCertificateAuthority {
    <#
        .SYNOPSIS
        Sets the certificate authority in SDDC Manager to use a Microsoft Certificate Authority or an
        OpenSSL Certificate Authority.

        .DESCRIPTION
        The Set-VCFCertificateAuthority will configure Microsoft Certificate Authority or
        OpenSSL Certificate Authority as SDDC Manager's Certificate Authority.

        .EXAMPLE
        Set-VCFCertificateAuthority -certAuthority Microsoft -server sfo-vcf01.sfo.rainpole.io -user administrator@vsphere.local -pass VMw@re1! -certAuthorityFqdn rpl-ad01.rainpole.io -certAuthorityUser svc-vcf-ca -certAuthorityPass VMw@re1! -certAuthorityTemplate VMware
        This example will configure Microsoft Certificate Authority rpl-ad01.rainpole.io in SDDC Manager.

        Set-VCFCertificateAuthority -certAuthority OpenSSL -server sfo-vcf01.sfo.rainpole.io -user administrator@vsphere.local -pass VMw@re123! -commonName sfo-vcf01.sfo.rainpole.io -organization Rainpole -organizationUnit "Platform Engineering" -locality "San Francisco" -state CA -country US
        This example will configure an OpenSSL Certificate Authority in SDDC Manager.

        .PARAMETER certAuthority
        The type of Certificate Authority to be configured Microsoft or OpenSSL

        .PARAMETER server
        The fully qualified domain name of the SDDC Manager instance.

        .PARAMETER user
        The username to authenticate to the SDDC Manager instance.

        .PARAMETER pass
        The password to authenticate to the SDDC Manager instance.

        .PARAMETER certAuthorityFqdn
        The fully qualified domain name of the Microsoft Certificate Authority.

        .PARAMETER certAuthorityUser
        The username to authenticate to the Microsoft Certificate Authority.

        .PARAMETER certAuthorityPass
        The password to authenticate to the Microsoft Certificate Authority.

        .PARAMETER certAuthorityTemplate
        The Certificate Template Name to be used with the Microsoft Certificate Authority.

        .PARAMETER commonName
        Specifies the common name for the OpenSSL Certificate Authority.

        .PARAMETER organization
        Specifies the organization name for the OpenSSL Certificate Authority.

        .PARAMETER organizationUnit
        Specifies the organization unit for the OpenSSL Certificate Authority.

        .PARAMETER locality
        Specifies the locality for the OpenSSL Certificate Authority.

        .PARAMETER state
        Specifies the state for the OpenSSL Certificate Authority.

        .PARAMETER country
        Specifies the country for the OpenSSL Certificate Authority.
    #>

    Param (
        [Parameter (Mandatory = $true)] [ValidateSet ("Microsoft", "OpenSSL")] [String] $certAuthority,
        [Parameter (Mandatory = $true)] [ValidateNotNullOrEmpty()] [String] $server,
        [Parameter (Mandatory = $true)] [ValidateNotNullOrEmpty()] [String] $user,
        [Parameter (Mandatory = $false)] [ValidateNotNullOrEmpty()] [String] $pass,
        [Parameter (Mandatory = $true, ParameterSetName = "microsoft")] [ValidateNotNullOrEmpty()] [String] $certAuthorityFqdn,
        [Parameter (Mandatory = $true, ParameterSetName = "microsoft")] [ValidateNotNullOrEmpty()] [String] $certAuthorityUser,
        [Parameter (Mandatory = $true, ParameterSetName = "microsoft")] [ValidateNotNullOrEmpty()] [String] $certAuthorityPass,
        [Parameter (Mandatory = $true, ParameterSetName = "microsoft")] [ValidateNotNullOrEmpty()] [String] $certAuthorityTemplate,
        [Parameter (Mandatory = $true, ParameterSetName = "openssl")] [ValidateNotNullOrEmpty()] [String] $commonName,
        [Parameter (Mandatory = $true, ParameterSetName = "openssl")] [ValidateNotNullOrEmpty()] [String] $organization,
        [Parameter (Mandatory = $true, ParameterSetName = "openssl")] [ValidateNotNullOrEmpty()] [String] $organizationUnit,
        [Parameter (Mandatory = $true, ParameterSetName = "openssl")] [ValidateNotNullOrEmpty()] [String] $locality,
        [Parameter (Mandatory = $true, ParameterSetName = "openssl")] [ValidateNotNullOrEmpty()] [String] $state,
        [Parameter (Mandatory = $true, ParameterSetName = "openssl")] [ValidateSet ("US", "CA", "AX", "AD", "AE", "AF", "AG", "AI", "AL", "AM", "AN", "AO", "AQ", "AR", "AS", "AT", "AU", `
                "AW", "AZ", "BA", "BB", "BD", "BE", "BF", "BG", "BH", "BI", "BJ", "BM", "BN", "BO", "BR", "BS", "BT", "BV", "BW", "BZ", "CA", "CC", "CF", "CH", "CI", "CK", `
                "CL", "CM", "CN", "CO", "CR", "CS", "CV", "CX", "CY", "CZ", "DE", "DJ", "DK", "DM", "DO", "DZ", "EC", "EE", "EG", "EH", "ER", "ES", "ET", "FI", "FJ", "FK", `
                "FM", "FO", "FR", "FX", "GA", "GB", "GD", "GE", "GF", "GG", "GH", "GI", "GL", "GM", "GN", "GP", "GQ", "GR", "GS", "GT", "GU", "GW", "GY", "HK", "HM", "HN", `
                "HR", "HT", "HU", "ID", "IE", "IL", "IM", "IN", "IO", "IS", "IT", "JE", "JM", "JO", "JP", "KE", "KG", "KH", "KI", "KM", "KN", "KR", "KW", "KY", "KZ", "LA", `
                "LC", "LI", "LK", "LS", "LT", "LU", "LV", "LY", "MA", "MC", "MD", "ME", "MG", "MH", "MK", "ML", "MM", "MN", "MO", "MP", "MQ", "MR", "MS", "MT", "MU", "MV", `
                "MW", "MX", "MY", "MZ", "NA", "NC", "NE", "NF", "NG", "NI", "NL", "NO", "NP", "NR", "NT", "NU", "NZ", "OM", "PA", "PE", "PF", "PG", "PH", "PK", "PL", "PM", `
                "PN", "PR", "PS", "PT", "PW", "PY", "QA", "RE", "RO", "RS", "RU", "RW", "SA", "SB", "SC", "SE", "SG", "SH", "SI", "SJ", "SK", "SL", "SM", "SN", "SR", "ST", `
                "SU", "SV", "SZ", "TC", "TD", "TF", "TG", "TH", "TJ", "TK", "TM", "TN", "TO", "TP", "TR", "TT", "TV", "TW", "TZ", "UA", "UG", "UM", "US", "UY", "UZ", "VA", `
                "VC", "VE", "VG", "VI", "VN", "VU", "WF", "WS", "YE", "YT", "ZA", "ZM", "COM", "EDU", "GOV", "INT", "MIL", "NET", "ORG", "ARPA")] [String] $country
    )

    $pass = Get-Password -User $user -Password $pass

    if (Test-VCFConnection -server $server) {
        if (Test-VCFAuthentication -server $server -user $user -pass $pass) {
            if ($certAuthority -eq "OpenSSL") {
                if (Test-EndpointConnection -server $commonName -port 443) {
                    Try {
                        Write-Output "Starting configuration of the OpenSSL Certificate Authority in SDDC Manager..."
                        Write-Output "Checking status of the OpenSSL Certificate Authority configuration..."
                        if ((Get-VCFCertificateAuthority).id -eq "OpenSSL") {
                            $vcfCommonName = (Get-VCFCertificateAuthority -caType OpenSSL).commonName
                            Write-Output "OpenSSL Certificate Authority is currently configured on SDDC Manager using $($vcfCommonName)."
                        } else {
                            Write-Output "OpenSSL Certificate Authority is currently not configured on SDDC Manager."
                        }
                        if ($vcfCommonName -ne $commonName) {
                            Write-Output "Configuring the OpenSSL Certificate Authority in SDDC Manager using $($commonName)..."
                            Set-VCFOpensslCa -commonName $commonName -organization $organization -organizationUnit $organizationUnit -locality $locality -state $state -country $country
                            Write-Output "Configuration of the OpenSSL Certificate Authority in SDDC Manager using $($commonName): SUCCESSFUL."
                        } else {
                            Write-Warning "Configuration of the OpenSSL Certificate Authority in SDDC Manager using $($commonName), already exists: SKIPPED."
                        }
                        Write-Output "Configuration the OpenSSL Certificate Authority in SDDC Manager completed."
                    } Catch {
                        $ErrorMessage = $_.Exception.Message
                        Write-Output "Error was: $ErrorMessage."
                    }
                } else {
                    Write-Error "Unable to connect to Openssl Certificate Authority ($commonName)."
                }
            } else {
                if (Test-EndpointConnection -server $certAuthorityFqdn -port 443) {
                    $caServerUrl = "https://$certAuthorityFqdn/certsrv"
                    Try {
                        Write-Output "Starting configuration of the Microsoft Certificate Authority in SDDC Manager..."
                        Write-Output "Checking status of the Microsoft Certificate Authority configuration..."
                        $vcfCertCa = Get-VCFCertificateAuthority
                        if ($vcfCertCa.username -ne "$certAuthorityUser") {
                            Write-Output "Configuring the Microsoft Certificate Authority in SDDC Manager using $($certAuthorityUser)..."
                            Set-VCFMicrosoftCA -serverUrl $caServerUrl -username $certAuthorityUser -password $certAuthorityPass -templateName $certAuthorityTemplate | Out-Null
                            Write-Output "Configuration of the Microsoft Certificate Authority in SDDC Manager using ($($certAuthorityUser)): SUCCESSFUL."
                        } else {
                            Write-Warning "Configuration of the Microsoft Certificate Authority in SDDC Manager using ($($certAuthorityUser)), already exists: SKIPPED."
                        }
                        Write-Output "Configuration a Microsoft Certificate Authority in SDDC Manager completed."
                    } Catch {
                        $ErrorMessage = $_.Exception.Message
                        Write-Output "Error was: $ErrorMessage."
                    }
                } else {
                    Write-Error "Unable to connect to Microsoft Certificate Authority ($certAuthorityFqdn)."
                }
            }
        } else {
            Write-Error "Unable to authenticate to SDDC Manager ($($server)): PRE_VALIDATION_FAILED."
        }
    } else {
        Write-Error "Unable to connect to SDDC Manager ($($server)): PRE_VALIDATION_FAILED."
    }
}
Function gatherSddcInventory {
    Param (
        [Parameter (Mandatory = $true)] $domainType,
        [Parameter (Mandatory = $true)] $workloadDomain
    )

    # Gathers deployment details from SDDC Manager.
    $sddcMgr = Get-VCFManager
    $sddcMgrVersion = $sddcMgr.version.split(".")[0]

    $resourcesObject = @()

    # SDDC Manager
    if ($domainType -eq "Management") {
        $resourcesObject += [pscustomobject]@{
            'fqdn'       = $sddcMgr.fqdn
            'name'       = $sddcMgr.fqdn.split(".")[0]
            'resourceId' = $sddcMgr.id
            'type'       = "SDDC_MANAGER"
        }
    }

    # Aria Suite Lifecycle
    if ($domainType -eq "Management") {
        $vrslcmNode = Get-VCFvRSLCM
        if ($vrslcmNode.id -ne "") {
            $resourcesObject += [pscustomobject]@{
                'fqdn'       = $vrslcmNode.fqdn
                'name'       = $vrslcmNode.fqdn.split(".")[0]
                'resourceId' = $vrslcmNode.id
                'type'       = "VRSLCM"
            }
        }
    }

    # vCenter Server
    if (([float]$sddcMgrVersion -ge 4) -AND ($domainType -eq "Management")) {
        $domain = Get-VCFWorkloadDomain | Where-Object { $_.type -eq "MANAGEMENT" }
        $vCenterServer = Get-VCFvCenter | Where-Object { $_.domain.id -eq $domain.id }
    } else {
        $domain = Get-VCFWorkloadDomain | Where-Object { $_.name -eq $workloadDomain }
        $vCenterServer = Get-VCFvCenter | Where-Object { $_.domain.id -eq $domain.id }
    }

    foreach ($vCenter in $vCenterServer) {
        $resourcesObject += [pscustomobject]@{
            'fqdn'       = $vCenter.fqdn
            'name'       = $vCenter.fqdn.split(".")[0]
            'resourceId' = $vCenter.id
            'type'       = "VCENTER"
        }
    }

    # NSX
    if ([float]$sddcMgrVersion -ge 4) {
        $nsxtManager = Get-VCFNsxtCluster | Where-Object { $_.domains.id -eq $domain.id }
        $nsxtSans = @()
        foreach ($nodeFqdn in $nsxtManager.nodes.fqdn) {
            $nsxtSans += $nodeFqdn
        }
        $nsxtSans += $nsxtManager.vipFqdn
        $nsxtvip = $nsxtManager.vipfqdn

        foreach ($nsxManager in $nsxtManager) {
            $resourcesObject += [pscustomobject]@{
                'fqdn'       = $nsxtvip
                'name'       = $nsxtvip.split(".")[0]
                'resourceId' = $nsxManager.id
                'sans'       = $nsxtSans
                'type'       = "NSXT_MANAGER"
            }
        }

        foreach ($nsxNode in $nsxtManager.nodes) {
            $resourcesObject += [pscustomobject]@{
                'fqdn'       = $nsxNode.fqdn
                'name'       = $nsxNode.name
                'resourceId' = $nsxNode.id
                'type'       = "NSXT_MANAGER"
            }
        }
    }
    Return $resourcesObject
}

Function Request-VCFCsr {
    <#
        .SYNOPSIS
        Requests SDDC Manager to generate and store certificate signing request (CSR) files or requests a certificate
        signing request for either an ESXi host or a for each ESXi host in a cluster and saves it to file(s) in a
        directory.

        .DESCRIPTION
        The Request-VCFCsr will request SDDC Manager to generate certificate signing request files for all components
        associated with the given domain when used with -sddcManager switch. The Request-VCFCsr cmdlet will generate
        the certificate signing request for ESXi host(s) and saves it to file(s) in an output directory when used with
        the -esxi switch.
        The cmdlet connects to the SDDC Manager using the -server, -user, and -password values.
        - Validates that network connectivity and authentication is possible to SDDC Manager.
        - Validates that the workload domain exists in the SDDC Manager inventory.
        - Validates that network connectivity and authentication is possible to vCenter Server.
        When used with -esxi switch, this cmdlet
        - Gathers the ESXi hosts from the cluster
        - Requests the ESXi host CSR and saves it in the output directory as <esxi-host-fqdn>.csr. e.g. sfo01-m01-esx01.sfo.rainpole.io.csr
        - Defines possible country codes. Reference: https://www.digicert.com/kb/ssl-certificate-country-codes.htm

        .EXAMPLE
        Request-VCFCsr -esxi -server sfo-vcf01.sfo.rainpole.io -user administrator@vsphere.local -pass VMw@re1! -domain sfo-m01 -cluster sfo-m01-cl01 -country US -locality "Palo Alto" -organization "Rainpole" -organizationUnit "Engineering" -stateOrProvince "California" -outputDirectory F:\csr
        This example generates CSRs and stores them in the provided output directory for all ESXi hosts in the cluster sfo-m01-cl01 with the specified fields.

        .EXAMPLE
        Request-VCFCsr -sddcManager -server sfo-vcf01.sfo.rainpole.io -user administrator@vsphere.local -pass VMw@re123! -domain sfo-w01 -country US -keysize "3072" -locality "San Francisco" -organization "Rainpole" -organizationUnit "IT" -stateOrProvince "California" -email "admin@rainpole.io"
        This example will request SDDC Manager to generate certificate signing request files for all components associated with the given workload domain.


        .PARAMETER esxi
        Switch to request and save certificate signing request files for ESXi hosts

        .PARAMETER sddcManager
        Switch to request and store certificate signing request files on SDDC Manager

        .PARAMETER server
        The fully qualified domain name of the SDDC Manager instance.

        .PARAMETER user
        The username to authenticate to the SDDC Manager instance.

        .PARAMETER pass
        The password to authenticate to the SDDC Manager instance.

        .PARAMETER domain
        The name of the workload domain in which the cluster is located.

        .PARAMETER cluster
        The name of the cluster in which the ESXi host is located. (Only required when using -esxi parameter)

        .PARAMETER esxiFqdn
        The fully qualified domain name of the ESXi host to request certificate signing request (CSR) for. (Only required when using -esxi parameter)

        .PARAMETER country
        The country code for the certificate signing request (CSR).

        .PARAMETER locality
        The locality for the certificate signing request (CSR).

        .PARAMETER keySize
        The key size for the certificate signing request (CSR). (Only required when using -sddcManager parameter)

        .PARAMETER organization
        The organization for the certificate signing request (CSR).

        .PARAMETER organizationUnit
        The organization unit for the certificate signing request (CSR).

        .PARAMETER stateOrProvince
        The state or province for the certificate signing request (CSR).

        .PARAMETER outputDirectory
        The directory to save the certificate signing request (CSR) files. (Only required when using -esxi parameter)

        .PARAMETER email
        The contact email for the certificate signing request (CSR). (Only required when using -sddcManager parameter)
    #>

    Param (
        [Parameter (Mandatory = $true, ParameterSetName = "esxi")] [ValidateNotNullOrEmpty()] [Switch] $esxi,
        [Parameter (Mandatory = $true, ParameterSetName = "sddc")] [ValidateNotNullOrEmpty()] [Switch] $sddcManager,
        [Parameter (Mandatory = $true)] [ValidateNotNullOrEmpty()] [String] $server,
        [Parameter (Mandatory = $true)] [ValidateNotNullOrEmpty()] [String] $user,
        [Parameter (Mandatory = $false)] [ValidateNotNullOrEmpty()] [String] $pass,
        [Parameter (Mandatory = $true)] [ValidateNotNullOrEmpty()] [String] $domain,
        [Parameter (Mandatory = $false, ParameterSetName = "esxi")][ValidateNotNullOrEmpty()] [String] $cluster,
        [Parameter (Mandatory = $false, ParameterSetName = "esxi")] [ValidateNotNullOrEmpty()] [String] $esxiFqdn,
        [Parameter (Mandatory = $true, ParameterSetName = "esxi")] [ValidateNotNullOrEmpty()] [String] $outputDirectory,
        [Parameter (Mandatory = $true, ParameterSetName = "sddc")] [ValidateSet ("2048", "3072", "4096")] [String] $keySize,
        [Parameter (Mandatory = $true)] [ValidateSet ("US", "CA", "AX", "AD", "AE", "AF", "AG", "AI", "AL", "AM", "AN", "AO", "AQ", "AR", "AS", "AT", "AU", `
                "AW", "AZ", "BA", "BB", "BD", "BE", "BF", "BG", "BH", "BI", "BJ", "BM", "BN", "BO", "BR", "BS", "BT", "BV", "BW", "BZ", "CA", "CC", "CF", "CH", "CI", "CK", `
                "CL", "CM", "CN", "CO", "CR", "CS", "CV", "CX", "CY", "CZ", "DE", "DJ", "DK", "DM", "DO", "DZ", "EC", "EE", "EG", "EH", "ER", "ES", "ET", "FI", "FJ", "FK", `
                "FM", "FO", "FR", "FX", "GA", "GB", "GD", "GE", "GF", "GG", "GH", "GI", "GL", "GM", "GN", "GP", "GQ", "GR", "GS", "GT", "GU", "GW", "GY", "HK", "HM", "HN", `
                "HR", "HT", "HU", "ID", "IE", "IL", "IM", "IN", "IO", "IS", "IT", "JE", "JM", "JO", "JP", "KE", "KG", "KH", "KI", "KM", "KN", "KR", "KW", "KY", "KZ", "LA", `
                "LC", "LI", "LK", "LS", "LT", "LU", "LV", "LY", "MA", "MC", "MD", "ME", "MG", "MH", "MK", "ML", "MM", "MN", "MO", "MP", "MQ", "MR", "MS", "MT", "MU", "MV", `
                "MW", "MX", "MY", "MZ", "NA", "NC", "NE", "NF", "NG", "NI", "NL", "NO", "NP", "NR", "NT", "NU", "NZ", "OM", "PA", "PE", "PF", "PG", "PH", "PK", "PL", "PM", `
                "PN", "PR", "PS", "PT", "PW", "PY", "QA", "RE", "RO", "RS", "RU", "RW", "SA", "SB", "SC", "SE", "SG", "SH", "SI", "SJ", "SK", "SL", "SM", "SN", "SR", "ST", `
                "SU", "SV", "SZ", "TC", "TD", "TF", "TG", "TH", "TJ", "TK", "TM", "TN", "TO", "TP", "TR", "TT", "TV", "TW", "TZ", "UA", "UG", "UM", "US", "UY", "UZ", "VA", `
                "VC", "VE", "VG", "VI", "VN", "VU", "WF", "WS", "YE", "YT", "ZA", "ZM", "COM", "EDU", "GOV", "INT", "MIL", "NET", "ORG", "ARPA")] [String] $country,
        [Parameter (Mandatory = $true)] [ValidateNotNullOrEmpty()] [String] $locality,
        [Parameter (Mandatory = $true)] [ValidateNotNullOrEmpty()] [String] $organization,
        [Parameter (Mandatory = $true)] [ValidateNotNullOrEmpty()] [String] $organizationUnit,
        [Parameter (Mandatory = $true)] [ValidateNotNullOrEmpty()] [String] $stateOrProvince,
        [Parameter (Mandatory = $true, ParameterSetName = "sddc")] [ValidateNotNullOrEmpty()] [String] $email
    )

    $pass = Get-Password -User $user -Password $pass

    if ($PSBoundParameters.ContainsKey("esxi")) {
        if (!$PSBoundParameters.ContainsKey("cluster") -and !$PSBoundParameters.ContainsKey("esxiFqdn")) {
            Write-Error "Please provide either -cluster or -esxiFqdn paramater."
        } elseif ($PSBoundParameters.ContainsKey("cluster") -and $PSBoundParameters.ContainsKey("esxiFqdn")) {
            Write-Error "Only one of -esxiFqdn or -cluster parameter can be provided at a time."
        } elseif ($PSBoundParameters.ContainsKey("cluster")) {
            Request-EsxiCsr -server $server -user $user -pass $pass -domain $domain -cluster $cluster -country $country -locality $locality -organization $organization -organizationUnit $organizationUnit -stateOrProvince $stateOrProvince -outputDirectory $outputDirectory
        } else {
            Request-EsxiCsr -server $server -user $user -pass $pass -domain $domain -esxiFqdn $esxiFqdn -country $country -locality $locality -organization $organization -organizationUnit $organizationUnit -stateOrProvince $stateOrProvince -outputDirectory $outputDirectory
        }
    } else {
        Request-SddcCsr -server $server -user $user -pass $pass -keysize $keySize -workloadDomain $domain -country $country -locality $locality -organization $organization -organizationUnit $organizationUnit -stateOrProvince $stateOrProvince -email $email
    }
}

Function Request-EsxiCsr {
    <#
        .SYNOPSIS
        Requests a certificate signing request (CSR) for an ESXi host or a for each ESXi host in a cluster and saves it
        to file(s) in a directory.

        .DESCRIPTION
        The Request-EsxiCsr cmdlet will generate the certificate signing request for ESXi host(s) and saves it to
        file(s) in an output directory.
        The cmdlet connects to the SDDC Manager using the -server, -user, and -password values.
        - Validates that network connectivity and authentication is possible to SDDC Manager.
        - Validates that the workload domain exists in the SDDC Manager inventory.
        - Validates that network connectivity and authentication is possible to vCenter Server.
        - Gathers the ESXi hosts from the cluster.
        - Requests the ESXi host CSR and saves it in the output directory as <esxi-host-fqdn>.csr. e.g. sfo01-m01-esx01.sfo.rainpole.io.csr
        - Defines possible country codes. Reference: https://www.digicert.com/kb/ssl-certificate-country-codes.htm

        .EXAMPLE
        Request-EsxiCsr -server sfo-vcf01.sfo.rainpole.io -user administrator@vsphere.local -pass VMw@re1! -domain sfo-m01 -cluster sfo-m01-cl01 -country US -locality "Palo Alto" -organization "Rainpole" -organizationUnit "Engineering" -stateOrProvince "California" -outputDirectory F:\csr
        This example generates CSRs and stores them in the provided output directory for all ESXi hosts in the cluster sfo-m01-cl01 with the specified fields.

        .PARAMETER server
        The fully qualified domain name of the SDDC Manager instance.

        .PARAMETER user
        The username to authenticate to the SDDC Manager instance.

        .PARAMETER pass
        The password to authenticate to the SDDC Manager instance.

        .PARAMETER domain
        The name of the workload domain in which the cluster is located.

        .PARAMETER cluster
        The name of the cluster in which the ESXi host is located.

        .PARAMETER esxiFqdn
        The fully qualified domain name of the ESXi host to request certificate signing request (CSR) for.

        .PARAMETER country
        The country code for the certificate signing request (CSR).

        .PARAMETER locality
        The locality for the certificate signing request (CSR).

        .PARAMETER organization
        The organization for the certificate signing request (CSR).

        .PARAMETER organizationUnit
        The organization unit for the certificate signing request (CSR).

        .PARAMETER stateOrProvince
        The state or province for the certificate signing request (CSR).

        .PARAMETER outputDirectory
        The directory to save the certificate signing request (CSR) files.
    #>

    Param (
        [Parameter (Mandatory = $true)] [ValidateNotNullOrEmpty()] [String] $server,
        [Parameter (Mandatory = $true)] [ValidateNotNullOrEmpty()] [String] $user,
        [Parameter (Mandatory = $true)] [ValidateNotNullOrEmpty()] [String] $pass,
        [Parameter (Mandatory = $true)] [ValidateNotNullOrEmpty()] [String] $domain,
        [Parameter (Mandatory = $true, ParameterSetName = "cluster")] [ValidateNotNullOrEmpty()] [String] $cluster,
        [Parameter (Mandatory = $true, ParameterSetName = "host")] [ValidateNotNullOrEmpty()] [String] $esxiFqdn,
        [Parameter (Mandatory = $true)] [ValidateNotNullOrEmpty()] [String] $outputDirectory,
        [Parameter (Mandatory = $true)] [ValidateSet ("US", "CA", "AX", "AD", "AE", "AF", "AG", "AI", "AL", "AM", "AN", "AO", "AQ", "AR", "AS", "AT", "AU", `
                "AW", "AZ", "BA", "BB", "BD", "BE", "BF", "BG", "BH", "BI", "BJ", "BM", "BN", "BO", "BR", "BS", "BT", "BV", "BW", "BZ", "CA", "CC", "CF", "CH", "CI", "CK", `
                "CL", "CM", "CN", "CO", "CR", "CS", "CV", "CX", "CY", "CZ", "DE", "DJ", "DK", "DM", "DO", "DZ", "EC", "EE", "EG", "EH", "ER", "ES", "ET", "FI", "FJ", "FK", `
                "FM", "FO", "FR", "FX", "GA", "GB", "GD", "GE", "GF", "GG", "GH", "GI", "GL", "GM", "GN", "GP", "GQ", "GR", "GS", "GT", "GU", "GW", "GY", "HK", "HM", "HN", `
                "HR", "HT", "HU", "ID", "IE", "IL", "IM", "IN", "IO", "IS", "IT", "JE", "JM", "JO", "JP", "KE", "KG", "KH", "KI", "KM", "KN", "KR", "KW", "KY", "KZ", "LA", `
                "LC", "LI", "LK", "LS", "LT", "LU", "LV", "LY", "MA", "MC", "MD", "ME", "MG", "MH", "MK", "ML", "MM", "MN", "MO", "MP", "MQ", "MR", "MS", "MT", "MU", "MV", `
                "MW", "MX", "MY", "MZ", "NA", "NC", "NE", "NF", "NG", "NI", "NL", "NO", "NP", "NR", "NT", "NU", "NZ", "OM", "PA", "PE", "PF", "PG", "PH", "PK", "PL", "PM", `
                "PN", "PR", "PS", "PT", "PW", "PY", "QA", "RE", "RO", "RS", "RU", "RW", "SA", "SB", "SC", "SE", "SG", "SH", "SI", "SJ", "SK", "SL", "SM", "SN", "SR", "ST", `
                "SU", "SV", "SZ", "TC", "TD", "TF", "TG", "TH", "TJ", "TK", "TM", "TN", "TO", "TP", "TR", "TT", "TV", "TW", "TZ", "UA", "UG", "UM", "US", "UY", "UZ", "VA", `
                "VC", "VE", "VG", "VI", "VN", "VU", "WF", "WS", "YE", "YT", "ZA", "ZM", "COM", "EDU", "GOV", "INT", "MIL", "NET", "ORG", "ARPA")] [String] $country,
        [Parameter (Mandatory = $true)] [ValidateNotNullOrEmpty()] [String] $locality,
        [Parameter (Mandatory = $true)] [ValidateNotNullOrEmpty()] [String] $organization,
        [Parameter (Mandatory = $true)] [ValidateNotNullOrEmpty()] [String] $organizationUnit,
        [Parameter (Mandatory = $true)] [ValidateNotNullOrEmpty()] [String] $stateOrProvince
    )

    Try {
        if (!(Test-Path $outputDirectory)) {
            Write-Error "Please specify a valid directory to save the CSR files." -ErrorAction Stop
            return
        }
        $vCenterServer = Get-vCenterServer -server $server -user $user -pass $pass -domain $domain
        if ($PsBoundParameters.ContainsKey("cluster")) {
            if (Get-Cluster | Where-Object { $_.Name -eq $cluster }) {
                $esxiHosts = Get-Cluster $cluster | Get-VMHost | Sort-Object -Property Name
                if (!$esxiHosts) { Write-Warning "No ESXi hosts found within $cluster cluster." }
            } else {
                Write-Error "Unable to locate cluster $cluster in vCenter Server instance $($vCenterServer.details.fqdn): PRE_VALIDATION_FAILED"
                Throw "Unable to locate cluster $cluster in vCenter Server $($vCenterServer.details.fqdn): PRE_VALIDATION_FAILED"
            }
        } else {
            $esxiHosts = Get-VMHost -Name $esxiFqdn
            if (!$esxiHosts) { Write-Warning "No ESXi host $esxiFqdn found within workload domain $domain." }
        }

        if ($esxiHosts) {
            foreach ($esxiHost in $esxiHosts) {
                $csrPath = Join-Path -Path $outputDirectory -childPath "$($esxiHost.Name).csr"
                $esxRequest = New-VIMachineCertificateSigningRequest -Server $vCenterServer.details.fqdn -VMHost $esxiHost.Name -Country "$country" -Locality "$locality" -Organization "$organization" -OrganizationUnit "$organizationUnit" -StateOrProvince "$stateOrProvince" -CommonName $esxiHost.Name
                $esxRequest.CertificateRequestPEM | Out-File $csrPath -Force
                if (Test-Path $csrPath -PathType Leaf ) {
                    Write-Output "CSR for $($esxiHost.Name) has been generated and saved to $csrPath."
                } else {
                    Write-Error "Unable to generate CSR for $($esxiHost.name)."
                    Throw "Unable to generate CSR for $($esxiHost.name)."
                }
            }
        }
    } Catch {
        Debug-ExceptionWriter -object $_
    } Finally {
        if ($vCenterServer) { Disconnect-VIServer -server $vCenterServer.details.fqdn -Confirm:$false -WarningAction SilentlyContinue }
    }
}

Function Request-SddcCsr {
    <#
        .SYNOPSIS
        Requests SDDC Manager to generate and store certificate signing request files.

        .DESCRIPTION
        The Request-SddcCsr will request SDDC Manager to generate certificate signing request files for all components
        associated with the given workload domain.
        The cmdlet connects to the SDDC Manager using the -server, -user, and -password values.
        - Validates that network connectivity and authentication is possible to SDDC Manager.
        - Validates that the workload domain exists in the SDDC Manager inventory.
        - Defines possible country codes. Reference: https://www.digicert.com/kb/ssl-certificate-country-codes.htm

        .EXAMPLE
        Request-SddcCsr -server sfo-vcf01.sfo.rainpole.io -user administrator@vsphere.local -pass VMw@re1! -workloadDomain sfo-w01 -country US -keysize "3072" -locality "San Francisco" -organization "Rainpole" -organizationUnit "IT" -stateOrProvince "California" -email "admin@rainpole.io"
        This example will request SDDC Manager to generate certificate signing request files for all components associated with the given workload domain.

        .PARAMETER server
        The fully qualified domain name of the SDDC Manager instance.

        .PARAMETER user
        The username to authenticate to the SDDC Manager instance.

        .PARAMETER pass
        The password to authenticate to the SDDC Manager instance.

        .PARAMETER workloadDomain
        The name of the workload domain in which the certificate is requested to be generated.

        .PARAMETER country
        The country code for the certificate signing request (CSR).

        .PARAMETER keySize
        The key size for the certificate signing request (CSR).

        .PARAMETER locality
        The locality for the certificate signing request (CSR).

        .PARAMETER organization
        The organization for the certificate signing request (CSR).

        .PARAMETER organizationUnit
        The organization unit for the certificate signing request (CSR).

        .PARAMETER stateOrProvince
        The state or province for the certificate signing request (CSR).

        .PARAMETER email
        The contact email for the certificate signing request (CSR).
    #>
    Param (
        [Parameter (Mandatory = $true)] [ValidateNotNullOrEmpty()] [String] $server,
        [Parameter (Mandatory = $true)] [ValidateNotNullOrEmpty()] [String] $user,
        [Parameter (Mandatory = $true)] [ValidateNotNullOrEmpty()] [String] $pass,
        [Parameter (Mandatory = $true)] [ValidateNotNullOrEmpty()] [String] $workloadDomain,
        [Parameter (Mandatory = $true)] [ValidateSet ("US", "CA", "AX", "AD", "AE", "AF", "AG", "AI", "AL", "AM", "AN", "AO", "AQ", "AR", "AS", "AT", "AU", `
                "AW", "AZ", "BA", "BB", "BD", "BE", "BF", "BG", "BH", "BI", "BJ", "BM", "BN", "BO", "BR", "BS", "BT", "BV", "BW", "BZ", "CA", "CC", "CF", "CH", "CI", "CK", `
                "CL", "CM", "CN", "CO", "CR", "CS", "CV", "CX", "CY", "CZ", "DE", "DJ", "DK", "DM", "DO", "DZ", "EC", "EE", "EG", "EH", "ER", "ES", "ET", "FI", "FJ", "FK", `
                "FM", "FO", "FR", "FX", "GA", "GB", "GD", "GE", "GF", "GG", "GH", "GI", "GL", "GM", "GN", "GP", "GQ", "GR", "GS", "GT", "GU", "GW", "GY", "HK", "HM", "HN", `
                "HR", "HT", "HU", "ID", "IE", "IL", "IM", "IN", "IO", "IS", "IT", "JE", "JM", "JO", "JP", "KE", "KG", "KH", "KI", "KM", "KN", "KR", "KW", "KY", "KZ", "LA", `
                "LC", "LI", "LK", "LS", "LT", "LU", "LV", "LY", "MA", "MC", "MD", "ME", "MG", "MH", "MK", "ML", "MM", "MN", "MO", "MP", "MQ", "MR", "MS", "MT", "MU", "MV", `
                "MW", "MX", "MY", "MZ", "NA", "NC", "NE", "NF", "NG", "NI", "NL", "NO", "NP", "NR", "NT", "NU", "NZ", "OM", "PA", "PE", "PF", "PG", "PH", "PK", "PL", "PM", `
                "PN", "PR", "PS", "PT", "PW", "PY", "QA", "RE", "RO", "RS", "RU", "RW", "SA", "SB", "SC", "SE", "SG", "SH", "SI", "SJ", "SK", "SL", "SM", "SN", "SR", "ST", `
                "SU", "SV", "SZ", "TC", "TD", "TF", "TG", "TH", "TJ", "TK", "TM", "TN", "TO", "TP", "TR", "TT", "TV", "TW", "TZ", "UA", "UG", "UM", "US", "UY", "UZ", "VA", `
                "VC", "VE", "VG", "VI", "VN", "VU", "WF", "WS", "YE", "YT", "ZA", "ZM", "COM", "EDU", "GOV", "INT", "MIL", "NET", "ORG", "ARPA")] [String] $country,
        [Parameter (Mandatory = $true)] [ValidateSet ("2048", "3072", "4096")] [String] $keySize,
        [Parameter (Mandatory = $true)] [ValidateNotNullOrEmpty()] [String] $locality,
        [Parameter (Mandatory = $true)] [ValidateNotNullOrEmpty()] [String] $organization,
        [Parameter (Mandatory = $true)] [ValidateNotNullOrEmpty()] [String] $organizationUnit,
        [Parameter (Mandatory = $true)] [ValidateNotNullOrEmpty()] [String] $stateOrProvince,
        [Parameter (Mandatory = $true)] [ValidateNotNullOrEmpty()] [String] $email
    )

    if (Test-VCFConnection -server $server) {
        if (Test-VCFAuthentication -server $server -user $user -pass $pass) {
            $domainType = Get-VCFWorkloadDomain -name $workloadDomain
            $resourcesObject = gatherSddcInventory -domainType $domainType.type -workloadDomain $workloadDomain

            # Create a temporary directory under current directory
            for ($createPathCounter = 0; $createPathCounter -lt 4; $createPathCounter++) {
                $randomOutput = -join (((48..57) + (65..90) + (97..122)) * 80 | Get-Random -Count 6 | % { [char]$_ })
                $tempPath = Join-Path -Path $pwd -childPath $randomOutput
                if (!(Test-Path -Path $tempPath)) {
                    Break
                } else {
                    if ($createPathCounter -eq 3) {
                        Write-Error "Unable to write to ($tempPath): PRE_VALIDATION_FAILED.."
                        Exit
                    }
                }
            }
            New-Item -Path $tempPath -ItemType Directory | Out-NULL
            $tempPath = Join-Path $tempPath ""

            # Generate a temporay JSON configuration file
            $csrGenerationSpecJson =
            '{
            "csrGenerationSpec": {
                "country": "'+ $country + '",
                "email": "'+ $email + '",
                "keyAlgorithm": "'+ "RSA" + '",
                "keySize": "'+ $keySize + '",
                "locality": "'+ $locality + '",
                "organization": "'+ $organization + '",
                "organizationUnit": "'+ $organizationUnit + '",
                "state": "'+ $stateOrProvince + '"
                },
            '
            $resourcesBodyObject += [pscustomobject]@{
                resources = $resourcesObject
            }
            $resourcesBodyObject | ConvertTo-Json -Depth 10 | Out-File -FilePath $tempPath"temp.json"
            Get-Content $tempPath"temp.json" | Select-Object -Skip 1 | Set-Content $tempPath"temp1.json"
            $resouresJson = Get-Content $tempPath"temp1.json" -Raw
            $requestCsrSpecJson = $csrGenerationSpecJson + $resouresJson
            $requestCsrSpecJson | Out-File $tempPath"$($workloadDomain)-requestCsrSpec.json"
            Write-Output "Requesting certificate signing requests for components associated with workload domain ($($workloadDomain))..."
            $myTask = Request-VCFCertificateCSR -domainName $($workloadDomain) -json $tempPath"$($workloadDomain)-requestCsrSpec.json"
            Do {
                Write-Output "Checking status for the generation of certificate signing requests for components associated with workload domain ($($workloadDomain))..."
                Start-Sleep 6
                $response = Get-VCFTask $myTask.id
            } While ($response.status -eq "IN_PROGRESS")
            if ($response.status -eq "FAILED") {
                Write-Output "Workflow completed with status: $($response.status)."
            } elseif ($response.status -eq "SUCCESSFUL") {
                Write-Output "Workflow completed with status: $($response.status)."
            } else {
                Write-Warning "Workflow completed with an unrecognized status: $($response.status). Please check before proceeding."
            }
            Write-Output "Generate certificate signing requests for components associated with workload domain $($workloadDomain)."

            # Remove the temporary directory.
            Remove-Item -Recurse -Force $tempPath | Out-NULL
        } else {
            Write-Error "Unable to authenticate to SDDC Manager ($($server)): PRE_VALIDATION_FAILED."
        }
    } else {
        Write-Error "Unable to connect to SDDC Manager ($($server)): PRE_VALIDATION_FAILED."
    }
}

Function Request-VCFSignedCertificate {
    <#
        .SYNOPSIS
        Requests SDDC Manager to connect to certificate authority to sign the certificate signing request files and to
        store the signed certificates.

        .DESCRIPTION
        The Request-VCFSignedCertificate will request SDDC Manager to connect to the certificate authority to sign the
        generated certificate signing request files for all components associated with the given workload domain

        .EXAMPLE
        Request-VCFSignedCertificate -server sfo-vcf01.sfo.rainpole.io -user administrator@vsphere.local -pass VMw@re1! -workloadDomain sfo-w01 -certAuthority Microsoft
        This example will connect to SDDC Manager to request to have the certificate signing request files for a given workload domain to be signed by Microsoft CA.

        .EXAMPLE
        Request-VCFSignedCertificate -server sfo-vcf01.sfo.rainpole.io -user administrator@vsphere.local -pass VMw@re1! -workloadDomain sfo-w01 -certAuthority OpenSSL
        This example will connect to SDDC Manager to request to have the certificate signing request files for a given workload domain to be signed by OpenSSL CA.

        .PARAMETER server
        The fully qualified domain name of the SDDC Manager instance.

        .PARAMETER user
        The username to authenticate to the SDDC Manager instance.

        .PARAMETER pass
        The password to authenticate to the SDDC Manager instance.

        .PARAMETER workloadDomain
        The name of the workload domain in which the certificate is requested to be signed.

        .PARAMETER certAuthority
        The type of Certificate Authority to be used for signing certificates. One of: Microsoft, OpenSSL.

    #>

    Param (
        [Parameter (Mandatory = $true)] [ValidateNotNullOrEmpty()] [String] $server,
        [Parameter (Mandatory = $true)] [ValidateNotNullOrEmpty()] [String] $user,
        [Parameter (Mandatory = $false)] [ValidateNotNullOrEmpty()] [String] $pass,
        [Parameter (Mandatory = $true)] [ValidateNotNullOrEmpty()] [String] $workloadDomain,
        [Parameter (Mandatory = $true)] [ValidateSet ("Microsoft", "OpenSSL")] [String] $certAuthority
    )

    $pass = Get-Password -User $user -Password $pass

    if (Test-VCFConnection -server $server) {
        if (Test-VCFAuthentication -server $server -user $user -pass $pass) {
            $domainType = Get-VCFWorkloadDomain -name $workloadDomain
            $resourcesObject = gatherSddcInventory -domainType $domainType.type -workloadDomain $workloadDomain

            # Create a temporary directory under current directory
            for ($createPathCounter = 0; $createPathCounter -lt 4; $createPathCounter++) {
                $randomOutput = -join (((48..57) + (65..90) + (97..122)) * 80 | Get-Random -Count 6 | % { [char]$_ })
                $tempPath = Join-Path -Path $pwd -childPath $randomOutput
                if (!(Test-Path -Path $tempPath)) {
                    Break
                } else {
                    if ($createPathCounter -eq 3) {
                        Write-Error "Unable to write to $tempPath."
                        Exit
                    }
                }
            }
            New-Item -Path $tempPath -ItemType Directory | Out-NULL
            $tempPath = Join-Path $tempPath ""

            # Generate a temporay JSON configuration file
            $requestCertificateSpec = [pscustomobject]@{
                caType    = $certAuthority
                resources = $resourcesObject
            }

            $requestCertificateSpec | ConvertTo-Json -Depth 10 | Out-File $tempPath"$($workloadDomain)-requestCertificateSpec.json"

            Write-Output "Requesting certificates for components associated with workload domain $($workloadDomain)."
            $myTask = Request-VCFCertificate -domainName $($workloadDomain) -json $tempPath"$($workloadDomain)-requestCertificateSpec.json"
            Do {
                Write-Output "Checking status for the generation of signed certificates for components associated with workload domain ($($workloadDomain))..."
                Start-Sleep 6
                $response = Get-VCFTask $myTask.id
            } While ($response.status -eq "IN_PROGRESS")
            if ($response.status -eq "FAILED") {
                Write-Error "Workflow completed with status: $($response.status)."
            } elseif ($response.status -eq "SUCCESSFUL") {
                Write-Output "Workflow completed with status: $($response.status)."
            } else {
                Write-Warning "Workflow completed with an unrecognized status: $($response.status). Please check the state before proceeding."
            }
            Write-Output "Request signed certficates for the components associated with workload domain $($workloadDomain) completed with status: $($response.status)."

            # Remove the temporary directory.
            Remove-Item -Recurse -Force $tempPath | Out-NULL
        } else {
            Write-Error "Unable to authenticate to SDDC Manager ($($server)): PRE_VALIDATION_FAILED."
        }
    } else {
        Write-Error "Unable to connect to SDDC Manager ($($server)): PRE_VALIDATION_FAILED."
    }
}

Function Install-VCFCertificate {
    <#
        .SYNOPSIS
        Installs the signed certificates for all components associated with the given workload domain, or an ESXi Host
        or for each ESXi host in a given cluster.

        .DESCRIPTION
        The Install-VCFCertificate will install the signed certificates for all components associated with the given
        workload domain when used with the -sddcManager switch. The Install-VCFCertificate cmdlet will replace the
        certificate for an ESXi host or for each ESXi host in a cluster when used with the -esxi switch.
        When used with the -esxi switch:
            - You must provide the directory containing the signed certificate files.
            - Certificate names should be in format <FQDN>.crt e.g. sfo01-m01-esx01.sfo.rainpole.io.crt.
            - The workflow will put the ESXi host in maintenance mode with full data migration,
                disconnect the ESXi host from the vCenter Server, replace the certificate, restart the ESXi host,
                and the exit maintenance mode once the ESXi host is online.

        .EXAMPLE
        Install-VCFCertificate -sddcManager -server sfo-vcf01.sfo.rainpole.io -user administrator@vsphere.local -pass VMw@re1! -domain sfo-w01
        This example will connect to SDDC Manager to install the signed certificates for a given workload domain.

        .EXAMPLE
        Install-VCFCertificate -esxi -server sfo-vcf01.sfo.rainpole.io -user administrator@vsphere.local -pass VMw@re1! -domain sfo-m01 -esxiFqdn sfo01-m01-esx01.sfo.rainpole.io -migratePowerOffVMs -vsanDataMigrationMode EnsureAccessibility -certificateDirectory F:\certificates -certificateFileExt ".cer"
<<<<<<< HEAD
        This example will install the certificate to the ESXi host sfo01-m01-esx01.sfo.rainpole.io in domain sfo-m01 from the provided path.  When VMware Cloud Foundation 
        version is earlier than 5.2, the ESXi host will enter maintenance mode with migrate Powered off VMs option enabled and vSAN data migration mode set to EnsureAccessibility.

        .EXAMPLE
        Install-VCFCertificate -esxi -server sfo-vcf01.sfo.rainpole.io -user administrator@vsphere.local -pass VMw@re1! -domain sfo-m01 -cluster sfo-m01-cl01 -vsanDataMigrationMode EnsureAccessibility -certificateDirectory F:\certificates -certificateFileExt ".cer"
        This example will install certificates for each ESXi host in cluster sfo-m01-cl01 in workload domain sfo-m01 from the provided path.  When VMware Cloud Foundation 
        version is earlier than 5.2, the ESXi host will enter maintenance mode with migrate Powered off VMs option disabled and vSAN data migration mode set to EnsureAccessibility.

        .EXAMPLE
        Install-VCFCertificate -esxi -server sfo-vcf01.sfo.rainpole.io -user administrator@vsphere.local -pass VMw@re1! -domain sfo-m01 -cluster sfo-m01-cl01 -certificateDirectory F:\certificates -certificateFileExt ".cer"
        This example will install certificates for each ESXi host in cluster sfo-m01-cl01 in workload domain sfo-m01 from the provided path.  When VMware Cloud Foundation 
        version is 5.2 or later, the vsanDataMigrationMode option no longer applied.  

        .EXAMPLE
        Install-VCFCertificate -esxi -server sfo-vcf01.sfo.rainpole.io -user administrator@vsphere.local -pass VMw@re1! -domain sfo-m01 -cluster sfo-m01-cl01 -certificateDirectory F:\certificates -certificateFileExt ".cer" -uploadPrivateKey
        This example will install private keys and certificates for each ESXi host in cluster sfo-m01-cl01 in workload domain sfo-m01 from the provided path.  The uploadprivatekey 
=======
        This example will install the certificate to the ESXi host sfo01-m01-esx01.sfo.rainpole.io in domain sfo-m01 from the provided path.  When VMware Cloud Foundation
        version is earlier than 5.2, the ESXi host will enter maintenance mode with Migrate Power off VMs option enabled and vSAN data migration Mode set to EnsureAccessibility.

        .EXAMPLE
        Install-VCFCertificate -esxi -server sfo-vcf01.sfo.rainpole.io -user administrator@vsphere.local -pass VMw@re1! -domain sfo-m01 -cluster sfo-m01-cl01 -vsanDataMigrationMode EnsureAccessibility -certificateDirectory F:\certificates -certificateFileExt ".cer"
        This example will install certificates for each ESXi host in cluster sfo-m01-cl01 in workload domain sfo-m01 from the provided path.  When VMware Cloud Foundation
        version is earlier than 5.2, the ESXi host will enter maintenance mode with Migrate Power off VMs option disabled and vSAN data migration Mode set to EnsureAccessibility.

        .EXAMPLE
        Install-VCFCertificate -esxi -server sfo-vcf01.sfo.rainpole.io -user administrator@vsphere.local -pass VMw@re1! -domain sfo-m01 -cluster sfo-m01-cl01 -certificateDirectory F:\certificates -certificateFileExt ".cer"
        This example will install certificates for each ESXi host in cluster sfo-m01-cl01 in workload domain sfo-m01 from the provided path.  When VMware Cloud Foundation
        version is 5.2 or later, the vsanDataMigrationMode option no longer applied.

        .EXAMPLE
        Install-VCFCertificate -esxi -server sfo-vcf01.sfo.rainpole.io -user administrator@vsphere.local -pass VMw@re1! -domain sfo-m01 -cluster sfo-m01-cl01 -certificateDirectory F:\certificates -certificateFileExt ".cer" -uploadPrivateKey
        This example will install private keys and certificates for each ESXi host in cluster sfo-m01-cl01 in workload domain sfo-m01 from the provided path.  The uploadprivatekey
>>>>>>> a42556eb
        parameter is only validate for VMware Cloud Foundation version is 5.2 or later.

        .EXAMPLE
        Install-VCFCertificate -esxi -server sfo-vcf01.sfo.rainpole.io -user administrator@vsphere.local -pass VMw@re1! -domain sfo-m01 -esxiFqdn sfo01-m01-esx01.sfo.rainpole.io -migratePowerOffVMs -vsanDataMigrationMode EnsureAccessibility -certificateDirectory F:\certificates -certificateFileExt ".cer"
<<<<<<< HEAD
        This example will install the certificate to the ESXi host sfo01-m01-esx01.sfo.rainpole.io in domain sfo-m01 from the provided path.  When VMware Cloud Foundation 
        version is earlier than 5.2, the ESXi host will enter maintenance mode with migrate Powered off VMs option enabled and vSAN data migration mode set to EnsureAccessibility.
=======
        This example will install the certificate to the ESXi host sfo01-m01-esx01.sfo.rainpole.io in domain sfo-m01 from the provided path.  When VMware Cloud Foundation
        version is earlier than 5.2, the ESXi host will enter maintenance mode with Migrate Power off VMs option enabled and vSAN data migration Mode set to EnsureAccessibility.
>>>>>>> a42556eb

        .PARAMETER server
        The fully qualified domain name of the SDDC Manager instance.

        .PARAMETER user
        The username to authenticate to the SDDC Manager instance.

        .PARAMETER pass
        The password to authenticate to the SDDC Manager instance.

        .PARAMETER domain
        The name of the domain in which the certificate is requested to be installed or in which the ESXi hosts are located.

        .PARAMETER cluster
        The name of the cluster in which the ESXi host is located. (Only required when -esxi switch is used)

        .PARAMETER esxiFqdn
        The fully qualified domain name of the ESXi host. (Only required when -esxi switch is used)

        .PARAMETER certificateDirectory
        The directory containing the signed certificate files. (Only required when -esxi switch is used)

        .PARAMETER certificateFileExt
        The file extension of the certificate files. One of ".crt", ".cer", ".pem", ".p7b", or ".p7c". (Only required when -esxi switch is used)

        .PARAMETER timeout
        The timeout in seconds for putting the ESXi host in maintenance mode. Default is 18000 seconds (5 hours). (Only required when -esxi switch is used)

        .PARAMETER esxi
        Switch to indicate that the certificate is to be installed on an ESXi host.

        .PARAMETER sddcManager
        Switch to indicate that the certificate is to be installed for all components associated with the given workload domain, excluding ESXi hosts.

        .PARAMETER migratePowerOffVMs
        Option to decide if power off virtual machines and suspended virtual machines will be migrated to other ESXi hosts when the ESXi host goes into maintenance mode.

        .PARAMETER uploadPrivateKey
        Option to upload of a custom Private Key for the ESXi host.

        .PARAMETER vsanDataMigrationMode
        The vSAN data migration mode to use when setting the ESXi host to Maintenance. One of "Full" or "EnsureAccessibility".

        .PARAMETER NoConfirmation
        The cmdlet will not ask for confirmation.
    #>


    Param (
        [Parameter (Mandatory = $true, ParameterSetName = "esxi")] [ValidateNotNullOrEmpty()] [Switch] $esxi,
        [Parameter (Mandatory = $true, ParameterSetName = "sddc")] [ValidateNotNullOrEmpty()] [Switch] $sddcManager,
        [Parameter (Mandatory = $true)] [ValidateNotNullOrEmpty()] [String] $server,
        [Parameter (Mandatory = $true)] [ValidateNotNullOrEmpty()] [String] $user,
        [Parameter (Mandatory = $false)] [ValidateNotNullOrEmpty()] [String] $pass,
        [Parameter (Mandatory = $true)] [ValidateNotNullOrEmpty()] [String] $domain,
        [Parameter (Mandatory = $false, ParameterSetName = "esxi")] [ValidateNotNullOrEmpty()] [String] $cluster,
        [Parameter (Mandatory = $false, ParameterSetName = "esxi")] [ValidateNotNullOrEmpty()] [String] $esxiFqdn,
        [Parameter (Mandatory = $false, ParameterSetName = "esxi")] [Switch] $migratePowerOffVMs,
        [Parameter (Mandatory = $false, ParameterSetName = "esxi")] [Switch] $uploadPrivateKey,
        [Parameter (Mandatory = $false, ParameterSetName = "esxi")] [ValidateSet ("Full", "EnsureAccessibility")] [String] $vsanDataMigrationMode,
        [Parameter (Mandatory = $true, ParameterSetName = "esxi") ] [ValidateNotNullOrEmpty()] [String] $certificateDirectory,
        [Parameter (Mandatory = $true, ParameterSetName = "esxi")] [ValidateSet(".crt", ".cer", ".pem", ".p7b", ".p7c")] [String] $certificateFileExt,
        [Parameter (Mandatory = $false)] [Switch] $NoConfirmation,
        [Parameter (Mandatory = $false, ParameterSetName = "esxi")] [ValidateNotNullOrEmpty()] [String] $timeout = 18000
    )

    $pass = Get-Password -User $user -Password $pass

<<<<<<< HEAD
    if ($PSBoundParameters.ContainsKey("esxi")){
        # VCF version checks
        if (Test-VCFConnection -server $server) {
			if (Test-VCFAuthentication -server $server -user $user -pass $pass) {
=======
    if ($PSBoundParameters.ContainsKey("esxi")) {
        # VCF version checks
        if (Test-VCFConnection -server $server) {
            if (Test-VCFAuthentication -server $server -user $user -pass $pass) {
>>>>>>> a42556eb
            } else {
                Throw "Unable to return vCenter Server details: PRE_VALIDATION_FAILED"
            }
        } else {
            Throw "Unable to obtain access token from SDDC Manager ($server), check credentials: PRE_VALIDATION_FAILED"
        }
        $version = Get-VCFManager -version
<<<<<<< HEAD
        $vcfVersion = $version.Split('.')[0]+"."+$version.Split('.')[1]

        if ($vcfVersion -ge "5.2") {
=======
        $vcfVersion = $version.Split('.')[0] + "." + $version.Split('.')[1]

        if ($vcfVersion -eq "5.2") {
>>>>>>> a42556eb
            # VCF version = 5.2
            if (!$PSBoundParameters.ContainsKey("cluster") -and !$PSBoundParameters.ContainsKey("esxiFqdn")) {
                Write-Error "Please provide either -cluster or -esxiFqdn paramater."
            } elseif ($PSBoundParameters.ContainsKey("cluster") -and $PSBoundParameters.ContainsKey("esxiFqdn")) {
                Write-Error "Only one of -esxiFqdn or -cluster parameter can be provided at a time."
            } elseif ($PSBoundParameters.ContainsKey("cluster")) {
                if ($PSBoundParameters.ContainsKey("uploadPrivateKey")) {
                    Install-EsxiCertificate -server $server -user $user -pass $pass -domain $domain -cluster $cluster -certificateDirectory $certificateDirectory -certificateFileExt $certificateFileExt -uploadPrivateKey
                } else {
                    Install-EsxiCertificate -server $server -user $user -pass $pass -domain $domain -cluster $cluster -certificateDirectory $certificateDirectory -certificateFileExt $certificateFileExt
                }
            } else {
                if ($PSBoundParameters.ContainsKey("uploadPrivateKey")) {
                    Install-EsxiCertificate -server $server -user $user -pass $pass -domain $domain -esxiFqdn $esxiFqdn -certificateDirectory $certificateDirectory -certificateFileExt $certificateFileExt -uploadPrivateKey
                } else {
                    Install-EsxiCertificate -server $server -user $user -pass $pass -domain $domain -esxiFqdn $esxiFqdn -certificateDirectory $certificateDirectory -certificateFileExt $certificateFileExt
                }
            }

        } else {
            # VCF version < 5.2

            if ($PSBoundParameters.ContainsKey("uploadPrivateKey")) {
                Write-Error "upload Private key is only supported for VCF version 5.2 and later.  Please remove this parameter and try again." -ErrorAction Stop
            }

            # Warning Message on using EnsureAccessibility instead of Full Migration
            if (!($PSBoundParameters.ContainsKey("NoConfirmation")) -and ($vsanDataMigrationMode -eq "EnsureAccessibility")) {
                $warningMessage = "Please ensure sufficient backups of the cluster exists.  Please ensure the ESXi`n"
                $warningMessage += " hosts activities are minimumized during certificate replacement process. `n"
                $warningMessage += "Please enter yes to confirm: "
                $proceed = Read-Host $warningMessage
                if (($proceed -match "no") -or ($proceed -match "yes")) {
                    if ($proceed -match "no") {
                        return "Stopping script execution. (confirmation is $proceed)."
                    }
<<<<<<< HEAD
                } else {
                    return "None of the options is selected. Default is 'No', hence stopping script execution."
                }
            }

            if (!$PSBoundParameters.ContainsKey("cluster") -and !$PSBoundParameters.ContainsKey("esxiFqdn")) {
                Write-Error "Please provide either -cluster or -esxiFqdn paramater."
            } elseif ($PSBoundParameters.ContainsKey("cluster") -and $PSBoundParameters.ContainsKey("esxiFqdn")) {
                Write-Error "Only one of -esxiFqdn or -cluster parameter can be provided at a time."
            } elseif ($PSBoundParameters.ContainsKey("cluster")) {
                if ($vsanDataMigrationMode.IsPresent) {
                    if ($migratePowerOffVMs.IsPresent) {
                        Install-EsxiCertificate -server $server -user $user -pass $pass -domain $domain -cluster $cluster -certificateDirectory $certificateDirectory -certificateFileExt $certificateFileExt -vsanDataMigrationMode $vsanDataMigrationMode -migratePowerOffVMs
                   } else {
                        Install-EsxiCertificate -server $server -user $user -pass $pass -domain $domain -cluster $cluster -certificateDirectory $certificateDirectory -certificateFileExt $certificateFileExt -vsanDataMigrationMode $vsanDataMigrationMode
                    }
                } else {
=======
                } else {
                    return "None of the options is selected. Default is 'No', hence stopping script execution."
                }
            }

            if (!$PSBoundParameters.ContainsKey("cluster") -and !$PSBoundParameters.ContainsKey("esxiFqdn")) {
                Write-Error "Please provide either -cluster or -esxiFqdn paramater."
            } elseif ($PSBoundParameters.ContainsKey("cluster") -and $PSBoundParameters.ContainsKey("esxiFqdn")) {
                Write-Error "Only one of -esxiFqdn or -cluster parameter can be provided at a time."
            } elseif ($PSBoundParameters.ContainsKey("cluster")) {
                if ($vsanDataMigrationMode.IsPresent) {
                    if ($migratePowerOffVMs.IsPresent) {
                        Install-EsxiCertificate -server $server -user $user -pass $pass -domain $domain -cluster $cluster -certificateDirectory $certificateDirectory -certificateFileExt $certificateFileExt -vsanDataMigrationMode $vsanDataMigrationMode -migratePowerOffVMs
                    } else {
                        Install-EsxiCertificate -server $server -user $user -pass $pass -domain $domain -cluster $cluster -certificateDirectory $certificateDirectory -certificateFileExt $certificateFileExt -vsanDataMigrationMode $vsanDataMigrationMode
                    }
                } else {
>>>>>>> a42556eb
                    Install-EsxiCertificate -server $server -user $user -pass $pass -domain $domain -cluster $cluster -certificateDirectory $certificateDirectory -certificateFileExt $certificateFileExt -vsanDataMigrationMode Full -migratePowerOffVMs
                }
            } else {
                if ($vsanDataMigrationMode.IsPresent) {
<<<<<<< HEAD
                   if ($migratePowerOffVMs.IsPresent) {
                        Install-EsxiCertificate -server $server -user $user -pass $pass -domain $domain -esxiFqdn $esxiFqdn -certificateDirectory $certificateDirectory -certificateFileExt $certificateFileExt -vsanDataMigrationMode $vsanDataMigrationMode -migratePowerOffVMs
                    } else {
                       Install-EsxiCertificate -server $server -user $user -pass $pass -domain $domain -esxiFqdn $esxiFqdn -certificateDirectory $certificateDirectory -certificateFileExt $certificateFileExt -vsanDataMigrationMode $vsanDataMigrationMode
                   }
               } else {
                    Install-EsxiCertificate -server $server -user $user -pass $pass -domain $domain -esxiFqdn $esxiFqdn -certificateDirectory $certificateDirectory -certificateFileExt $certificateFileExt -vsanDataMigrationMode Full -migratePowerOffVMs
                }
            if (!$PSBoundParameters.ContainsKey("cluster") -and !$PSBoundParameters.ContainsKey("esxiFqdn")) {
                Write-Error "Please provide either -cluster or -esxiFqdn paramater."
            } elseif ($PSBoundParameters.ContainsKey("cluster") -and $PSBoundParameters.ContainsKey("esxiFqdn")) {
                Write-Error "Only one of -esxiFqdn or -cluster parameter can be provided at a time."
            } elseif ($PSBoundParameters.ContainsKey("cluster")) {
                if ($vsanDataMigrationMode.IsPresent) {
                    if ($migratePowerOffVMs.IsPresent) {
                        Install-EsxiCertificate -server $server -user $user -pass $pass -domain $domain -cluster $cluster -certificateDirectory $certificateDirectory -certificateFileExt $certificateFileExt -vsanDataMigrationMode $vsanDataMigrationMode -migratePowerOffVMs
                   } else {
                        Install-EsxiCertificate -server $server -user $user -pass $pass -domain $domain -cluster $cluster -certificateDirectory $certificateDirectory -certificateFileExt $certificateFileExt -vsanDataMigrationMode $vsanDataMigrationMode
                    }
                } else {
                    Install-EsxiCertificate -server $server -user $user -pass $pass -domain $domain -cluster $cluster -certificateDirectory $certificateDirectory -certificateFileExt $certificateFileExt -vsanDataMigrationMode Full -migratePowerOffVMs
                }
            } else {
                if ($vsanDataMigrationMode.IsPresent) {
                   if ($migratePowerOffVMs.IsPresent) {
                        Install-EsxiCertificate -server $server -user $user -pass $pass -domain $domain -esxiFqdn $esxiFqdn -certificateDirectory $certificateDirectory -certificateFileExt $certificateFileExt -vsanDataMigrationMode $vsanDataMigrationMode -migratePowerOffVMs
                    } else {
                       Install-EsxiCertificate -server $server -user $user -pass $pass -domain $domain -esxiFqdn $esxiFqdn -certificateDirectory $certificateDirectory -certificateFileExt $certificateFileExt -vsanDataMigrationMode $vsanDataMigrationMode
                   }
               } else {
=======
                    if ($migratePowerOffVMs.IsPresent) {
                        Install-EsxiCertificate -server $server -user $user -pass $pass -domain $domain -esxiFqdn $esxiFqdn -certificateDirectory $certificateDirectory -certificateFileExt $certificateFileExt -vsanDataMigrationMode $vsanDataMigrationMode -migratePowerOffVMs
                    } else {
                        Install-EsxiCertificate -server $server -user $user -pass $pass -domain $domain -esxiFqdn $esxiFqdn -certificateDirectory $certificateDirectory -certificateFileExt $certificateFileExt -vsanDataMigrationMode $vsanDataMigrationMode
                    }
                } else {
>>>>>>> a42556eb
                    Install-EsxiCertificate -server $server -user $user -pass $pass -domain $domain -esxiFqdn $esxiFqdn -certificateDirectory $certificateDirectory -certificateFileExt $certificateFileExt -vsanDataMigrationMode Full -migratePowerOffVMs
                }
            }
        }
    } else {
        Install-SddcCertificate -server $server -user $user -pass $pass -workloadDomain $domain
    }
}

Function Install-SddcCertificate {
    <#
        .SYNOPSIS
        Installs the signed certificates for all components associated with the given workload domain.

        .DESCRIPTION
        The Install-SddcCertificate will install the signed certificates for all components associated with the given
        workload domain.

        .EXAMPLE
        Install-SddcCertificate -server sfo-vcf01.sfo.rainpole.io -user administrator@vsphere.local -pass VMw@re1! -workloadDomain sfo-w01
        This example will connect to SDDC Manager to install the signed certificates for a given workload domain.

        .PARAMETER server
        The fully qualified domain name of the SDDC Manager instance.

        .PARAMETER user
        The username to authenticate to the SDDC Manager instance.

        .PARAMETER pass
        The password to authenticate to the SDDC Manager instance.

        .PARAMETER workloadDomain
        The name of the workload domain in which the certificate is requested to be installed.
    #>
    Param (
        [Parameter (Mandatory = $true)] [ValidateNotNullOrEmpty()] [String] $server,
        [Parameter (Mandatory = $true)] [ValidateNotNullOrEmpty()] [String] $user,
        [Parameter (Mandatory = $true)] [ValidateNotNullOrEmpty()] [String] $pass,
        [Parameter (Mandatory = $true)] [ValidateNotNullOrEmpty()] [String] $workloadDomain
    )

    if (Test-VCFConnection -server $server) {
        if (Test-VCFAuthentication -server $server -user $user -pass $pass) {
            $domainType = Get-VCFWorkloadDomain -name $workloadDomain
            $resourcesObject = gatherSddcInventory -domainType $domainType.type -workloadDomain $workloadDomain

            # Create a temporary directory under current directory
            for ($createPathCounter = 0; $createPathCounter -lt 4; $createPathCounter++) {
                $randomOutput = -join (((48..57) + (65..90) + (97..122)) * 80 | Get-Random -Count 6 | % { [char]$_ })
                $tempPath = Join-Path -Path $pwd -childPath $randomOutput
                if (!(Test-Path -Path $tempPath)) {
                    Break
                } else {
                    if ($createPathCounter -eq 3) {
                        Write-Error "Unable to write to $tempPath."
                        Exit
                    }
                }
            }
            New-Item -Path $tempPath -ItemType Directory | Out-NULL
            $tempPath = Join-Path $tempPath ""

            # Generate a temporay JSON configuration file
            $operationTypeJson = '{
                "operationType": "INSTALL",
                '
            $resourcesBodyObject += [pscustomobject]@{
                resources = $resourcesObject
            }
            $resourcesBodyObject | ConvertTo-Json -Depth 10 | Out-File -FilePath $tempPath"temp.json"
            Get-Content $tempPath"temp.json" | Select-Object -Skip 1 | Set-Content $tempPath"temp1.json"
            $resouresJson = Get-Content $tempPath"temp1.json" -Raw
            $requestCertificateSpecJson = $operationTypeJson + $resouresJson
            $requestCertificateSpecJson | Out-File $tempPath"$($workloadDomain)-updateCertificateSpec.json"

            # Install Certificates
            Try {
                Write-Output "Installing signed certificates for components associated with workload domain $($workloadDomain). This process may take some time to complete (60 minutes or greater)..."
                $myTaskId = Set-VCFCertificate -domainName $($workloadDomain) -json $tempPath"$($workloadDomain)-updateCertificateSpec.json"
                $pollLoopCounter = 0
                Do {
                    if ($pollLoopCounter % 10 -eq 0) {
                        Write-Output "Checking status for the Installation of signed certificates for components associated with workload domain ($($workloadDomain))..."
                    }
                    $response = Get-VCFTask $myTaskId.id
                    if ($response.status -in "In Progress", "IN_PROGRESS") {
                        if (($pollLoopCounter % 10 -eq 0) -AND ($pollLoopCounter -gt 9)) {
                            Write-Output "Installation of signed certificates is still in progress for workload domain ($($workloadDomain))..."
                        }
                        Start-Sleep 60
                        $pollLoopCounter ++
                    }
                } While ($response.status -in "In Progress", "IN_PROGRESS")
                if ($response.status -eq "FAILED") {
                    Write-Error "Workflow completed with status: $($response.status)."
                } elseif ($response.status -eq "SUCCESSFUL") {
                    Write-Output "Workflow completed with status: $($response.status)."
                } else {
                    Write-Warning "Workflow completed with an unrecognized status: $($response.status). Please review the state before proceeding."
                }
                Write-Output "Installation of signed certificates for components associated with workload domain $($workloadDomain) completed with status: $($response.status)."

                # Remove the temporary directory.
                Remove-Item -Recurse -Force $tempPath | Out-NULL
            } Catch {
                $ErrorMessage = $_.Exception.Message
                Write-Error "Error was: $ErrorMessage"
            }
        } else {
            Write-Error "Unable to authenticate to SDDC Manager ($($server)): PRE_VALIDATION_FAILED."
        }
    } else {
        Write-Error "Unable to connect to SDDC Manager ($($server)): PRE_VALIDATION_FAILED."
    }
}

###################################################  END FUNCTIONS  ###################################################
#######################################################################################################################
<|MERGE_RESOLUTION|>--- conflicted
+++ resolved
@@ -1343,6 +1343,8 @@
 
         .PARAMETER uploadPrivateKey
         Option to upload of a custom Private Key for the ESXi host.
+        .PARAMETER uploadPrivateKey
+        Option to upload of a custom Private Key for the ESXi host.
     #>
 
     Param (
@@ -1357,6 +1359,7 @@
         [Parameter (Mandatory = $false)] [ValidateSet ("Full", "EnsureAccessibility")] [String] $vsanDataMigrationMode,
         [Parameter (Mandatory = $true)] [ValidateSet(".crt", ".cer", ".pem", ".p7b", ".p7c")] [String] $certificateFileExt,
         [Parameter (Mandatory = $false, ParameterSetName = "esxi")] [Switch] $uploadPrivateKey,
+        [Parameter (Mandatory = $false, ParameterSetName = "esxi")] [Switch] $uploadPrivateKey,
         [Parameter (Mandatory = $false)] [ValidateNotNullOrEmpty()] [String] $timeout = 18000
     )
 
@@ -1376,21 +1379,12 @@
         }
 
         $version = Get-VCFManager -version
-<<<<<<< HEAD
         $vcfVersion = $version.Split('.')[0]+"."+$version.Split('.')[1]
 
         if ($vcfVersion -ge "5.2") {
             # get session ID
             $url = "https://$($vCenterServer.details.fqdn)/sdk/vim25/8.0.3.0/SessionManager/SessionManager/Login"
             $sessionId = (Invoke-WebRequest -Uri "$url" -Body ( @{'userName'="$($vCenterServer.details.ssoAdmin)"; 'password'="$($vCenterServer.details.ssoAdminPass)"} | ConvertTo-Json ) -Method:POST -ContentType:'application/json').Headers.'vmware-api-session-id'
-=======
-        $vcfVersion = $version.Split('.')[0] + "." + $version.Split('.')[1]
-
-        if ($vcfVersion -eq "5.2") {
-            # get session ID
-            $url = "https://$($vCenterServer.details.fqdn)/sdk/vim25/8.0.3.0/SessionManager/SessionManager/Login"
-            $sessionId = (Invoke-WebRequest -Uri "$url" -Body ( @{'userName' = "$($vCenterServer.details.ssoAdmin)"; 'password' = "$($vCenterServer.details.ssoAdminPass)" } | ConvertTo-Json ) -Method:POST -ContentType:'application/json').Headers.'vmware-api-session-id'
->>>>>>> a42556eb
             if ($sessionId[0].length -eq 40) {
                 $sessionId = $sessionId[0]
             } else {
@@ -1421,11 +1415,7 @@
                 continue
             }
 
-<<<<<<< HEAD
             if ($vcfVersion -ge "5.2") {
-=======
-            if ($vcfVersion -eq "5.2") {
->>>>>>> a42556eb
                 $keyPath = Join-Path -Path $certificateDirectory -childPath ($esxiFqdn + ".key")
                 if (!(Test-Path $keyPath -PathType Leaf) -and ($PSBoundParameters.ContainsKey("uploadPrivateKey"))) {
                     Write-Error "Private key not found at $keyPath. Skipping certificate replacement for ESXi host $esxiFqdn."
@@ -1437,17 +1427,10 @@
             if (Confirm-EsxiCertificateInstalled -server $server -user $user -pass $pass -esxiFqdn $esxiFqdn -signedCertificate $crtPath) {
                 $skippedHosts.Add($esxiFqdn)
                 continue
-<<<<<<< HEAD
             } elseif ($vcfVersion -ge "5.2") {
                 Write-Output "Starting certificate replacement for ESXi host $esxiFqdn."
                 $esxCertificatePem = Get-Content $crtPath -Raw
                 $esxiConfig = Get-View -ViewType HostSystem -Filter @{"Name"="$esxiFqdn"}
-=======
-            } elseif ($vcfVersion -eq "5.2") {
-                Write-Output "Starting certificate replacement for ESXi host $esxiFqdn."
-                $esxCertificatePem = Get-Content $crtPath -Raw
-                $esxiConfig = Get-View -ViewType HostSystem -Filter @{"Name" = "$esxiFqdn" }
->>>>>>> a42556eb
                 $esxiHostConfig = Get-View -Id $esxiConfig.ConfigManager.CertificateManager
                 $esxiHostConfigMoid = $esxiConfig.ConfigManager.CertificateManager.value
 
@@ -1455,15 +1438,9 @@
                     $esxCertificateKey = Get-Content $keyPath -Raw
                     $url = "https://$($vCenterServer.details.fqdn)/sdk/vim25/8.0.3.0/HostCertificateManager/$esxiHostConfigMoid/ProvisionServerPrivateKey"
                     # Install ESXi Private Key
-<<<<<<< HEAD
                     $body = @{'key'="$esxCertificateKey"} | ConvertTo-Json
                     $respond = Invoke-WebRequest -Headers @{'vmware-api-session-id'="$sessionId"} -Uri $url -Body $body -Method:POST -ContentType:'application/json'
                     if(!($respond.StatusCode -eq 204)) {
-=======
-                    $body = @{'key' = "$esxCertificateKey" } | ConvertTo-Json
-                    $respond = Invoke-WebRequest -Headers @{'vmware-api-session-id' = "$sessionId" } -Uri $url -Body $body -Method:POST -ContentType:'application/json'
-                    if (!($respond.StatusCode -eq 204)) {
->>>>>>> a42556eb
                         Write-Error "Upload private key to ESXi host $esxiFqdn failed. " -ErrorAction Stop
                     }
                 }
@@ -1472,11 +1449,7 @@
 
                 # trigger refresh on affected services
                 $url = "https://$($vCenterServer.details.fqdn)/sdk/vim25/8.0.3.0/HostCertificateManager/$esxiHostConfigMoid/NotifyAffectedServices"
-<<<<<<< HEAD
                 $respond = Invoke-WebRequest -Headers @{'vmware-api-session-id'="$sessionId"} -Uri $url -Method:POST -ContentType:'application/json'
-=======
-                $respond = Invoke-WebRequest -Headers @{'vmware-api-session-id' = "$sessionId" } -Uri $url -Method:POST -ContentType:'application/json'
->>>>>>> a42556eb
                 $replacedHosts.Add($esxiFqdn)
             } else {
                 $esxiCredential = (Get-VCFCredential -resourcename $esxiFqdn | Where-Object { $_.username -eq "root" })
@@ -2278,7 +2251,6 @@
 
         .EXAMPLE
         Install-VCFCertificate -esxi -server sfo-vcf01.sfo.rainpole.io -user administrator@vsphere.local -pass VMw@re1! -domain sfo-m01 -esxiFqdn sfo01-m01-esx01.sfo.rainpole.io -migratePowerOffVMs -vsanDataMigrationMode EnsureAccessibility -certificateDirectory F:\certificates -certificateFileExt ".cer"
-<<<<<<< HEAD
         This example will install the certificate to the ESXi host sfo01-m01-esx01.sfo.rainpole.io in domain sfo-m01 from the provided path.  When VMware Cloud Foundation 
         version is earlier than 5.2, the ESXi host will enter maintenance mode with migrate Powered off VMs option enabled and vSAN data migration mode set to EnsureAccessibility.
 
@@ -2295,35 +2267,12 @@
         .EXAMPLE
         Install-VCFCertificate -esxi -server sfo-vcf01.sfo.rainpole.io -user administrator@vsphere.local -pass VMw@re1! -domain sfo-m01 -cluster sfo-m01-cl01 -certificateDirectory F:\certificates -certificateFileExt ".cer" -uploadPrivateKey
         This example will install private keys and certificates for each ESXi host in cluster sfo-m01-cl01 in workload domain sfo-m01 from the provided path.  The uploadprivatekey 
-=======
-        This example will install the certificate to the ESXi host sfo01-m01-esx01.sfo.rainpole.io in domain sfo-m01 from the provided path.  When VMware Cloud Foundation
-        version is earlier than 5.2, the ESXi host will enter maintenance mode with Migrate Power off VMs option enabled and vSAN data migration Mode set to EnsureAccessibility.
-
-        .EXAMPLE
-        Install-VCFCertificate -esxi -server sfo-vcf01.sfo.rainpole.io -user administrator@vsphere.local -pass VMw@re1! -domain sfo-m01 -cluster sfo-m01-cl01 -vsanDataMigrationMode EnsureAccessibility -certificateDirectory F:\certificates -certificateFileExt ".cer"
-        This example will install certificates for each ESXi host in cluster sfo-m01-cl01 in workload domain sfo-m01 from the provided path.  When VMware Cloud Foundation
-        version is earlier than 5.2, the ESXi host will enter maintenance mode with Migrate Power off VMs option disabled and vSAN data migration Mode set to EnsureAccessibility.
-
-        .EXAMPLE
-        Install-VCFCertificate -esxi -server sfo-vcf01.sfo.rainpole.io -user administrator@vsphere.local -pass VMw@re1! -domain sfo-m01 -cluster sfo-m01-cl01 -certificateDirectory F:\certificates -certificateFileExt ".cer"
-        This example will install certificates for each ESXi host in cluster sfo-m01-cl01 in workload domain sfo-m01 from the provided path.  When VMware Cloud Foundation
-        version is 5.2 or later, the vsanDataMigrationMode option no longer applied.
-
-        .EXAMPLE
-        Install-VCFCertificate -esxi -server sfo-vcf01.sfo.rainpole.io -user administrator@vsphere.local -pass VMw@re1! -domain sfo-m01 -cluster sfo-m01-cl01 -certificateDirectory F:\certificates -certificateFileExt ".cer" -uploadPrivateKey
-        This example will install private keys and certificates for each ESXi host in cluster sfo-m01-cl01 in workload domain sfo-m01 from the provided path.  The uploadprivatekey
->>>>>>> a42556eb
         parameter is only validate for VMware Cloud Foundation version is 5.2 or later.
 
         .EXAMPLE
         Install-VCFCertificate -esxi -server sfo-vcf01.sfo.rainpole.io -user administrator@vsphere.local -pass VMw@re1! -domain sfo-m01 -esxiFqdn sfo01-m01-esx01.sfo.rainpole.io -migratePowerOffVMs -vsanDataMigrationMode EnsureAccessibility -certificateDirectory F:\certificates -certificateFileExt ".cer"
-<<<<<<< HEAD
         This example will install the certificate to the ESXi host sfo01-m01-esx01.sfo.rainpole.io in domain sfo-m01 from the provided path.  When VMware Cloud Foundation 
         version is earlier than 5.2, the ESXi host will enter maintenance mode with migrate Powered off VMs option enabled and vSAN data migration mode set to EnsureAccessibility.
-=======
-        This example will install the certificate to the ESXi host sfo01-m01-esx01.sfo.rainpole.io in domain sfo-m01 from the provided path.  When VMware Cloud Foundation
-        version is earlier than 5.2, the ESXi host will enter maintenance mode with Migrate Power off VMs option enabled and vSAN data migration Mode set to EnsureAccessibility.
->>>>>>> a42556eb
 
         .PARAMETER server
         The fully qualified domain name of the SDDC Manager instance.
@@ -2360,6 +2309,9 @@
 
         .PARAMETER migratePowerOffVMs
         Option to decide if power off virtual machines and suspended virtual machines will be migrated to other ESXi hosts when the ESXi host goes into maintenance mode.
+
+        .PARAMETER uploadPrivateKey
+        Option to upload of a custom Private Key for the ESXi host.
 
         .PARAMETER uploadPrivateKey
         Option to upload of a custom Private Key for the ESXi host.
@@ -2383,6 +2335,7 @@
         [Parameter (Mandatory = $false, ParameterSetName = "esxi")] [ValidateNotNullOrEmpty()] [String] $esxiFqdn,
         [Parameter (Mandatory = $false, ParameterSetName = "esxi")] [Switch] $migratePowerOffVMs,
         [Parameter (Mandatory = $false, ParameterSetName = "esxi")] [Switch] $uploadPrivateKey,
+        [Parameter (Mandatory = $false, ParameterSetName = "esxi")] [Switch] $uploadPrivateKey,
         [Parameter (Mandatory = $false, ParameterSetName = "esxi")] [ValidateSet ("Full", "EnsureAccessibility")] [String] $vsanDataMigrationMode,
         [Parameter (Mandatory = $true, ParameterSetName = "esxi") ] [ValidateNotNullOrEmpty()] [String] $certificateDirectory,
         [Parameter (Mandatory = $true, ParameterSetName = "esxi")] [ValidateSet(".crt", ".cer", ".pem", ".p7b", ".p7c")] [String] $certificateFileExt,
@@ -2392,17 +2345,10 @@
 
     $pass = Get-Password -User $user -Password $pass
 
-<<<<<<< HEAD
     if ($PSBoundParameters.ContainsKey("esxi")){
         # VCF version checks
         if (Test-VCFConnection -server $server) {
 			if (Test-VCFAuthentication -server $server -user $user -pass $pass) {
-=======
-    if ($PSBoundParameters.ContainsKey("esxi")) {
-        # VCF version checks
-        if (Test-VCFConnection -server $server) {
-            if (Test-VCFAuthentication -server $server -user $user -pass $pass) {
->>>>>>> a42556eb
             } else {
                 Throw "Unable to return vCenter Server details: PRE_VALIDATION_FAILED"
             }
@@ -2410,15 +2356,9 @@
             Throw "Unable to obtain access token from SDDC Manager ($server), check credentials: PRE_VALIDATION_FAILED"
         }
         $version = Get-VCFManager -version
-<<<<<<< HEAD
         $vcfVersion = $version.Split('.')[0]+"."+$version.Split('.')[1]
 
         if ($vcfVersion -ge "5.2") {
-=======
-        $vcfVersion = $version.Split('.')[0] + "." + $version.Split('.')[1]
-
-        if ($vcfVersion -eq "5.2") {
->>>>>>> a42556eb
             # VCF version = 5.2
             if (!$PSBoundParameters.ContainsKey("cluster") -and !$PSBoundParameters.ContainsKey("esxiFqdn")) {
                 Write-Error "Please provide either -cluster or -esxiFqdn paramater."
@@ -2455,56 +2395,11 @@
                     if ($proceed -match "no") {
                         return "Stopping script execution. (confirmation is $proceed)."
                     }
-<<<<<<< HEAD
                 } else {
                     return "None of the options is selected. Default is 'No', hence stopping script execution."
                 }
             }
 
-            if (!$PSBoundParameters.ContainsKey("cluster") -and !$PSBoundParameters.ContainsKey("esxiFqdn")) {
-                Write-Error "Please provide either -cluster or -esxiFqdn paramater."
-            } elseif ($PSBoundParameters.ContainsKey("cluster") -and $PSBoundParameters.ContainsKey("esxiFqdn")) {
-                Write-Error "Only one of -esxiFqdn or -cluster parameter can be provided at a time."
-            } elseif ($PSBoundParameters.ContainsKey("cluster")) {
-                if ($vsanDataMigrationMode.IsPresent) {
-                    if ($migratePowerOffVMs.IsPresent) {
-                        Install-EsxiCertificate -server $server -user $user -pass $pass -domain $domain -cluster $cluster -certificateDirectory $certificateDirectory -certificateFileExt $certificateFileExt -vsanDataMigrationMode $vsanDataMigrationMode -migratePowerOffVMs
-                   } else {
-                        Install-EsxiCertificate -server $server -user $user -pass $pass -domain $domain -cluster $cluster -certificateDirectory $certificateDirectory -certificateFileExt $certificateFileExt -vsanDataMigrationMode $vsanDataMigrationMode
-                    }
-                } else {
-=======
-                } else {
-                    return "None of the options is selected. Default is 'No', hence stopping script execution."
-                }
-            }
-
-            if (!$PSBoundParameters.ContainsKey("cluster") -and !$PSBoundParameters.ContainsKey("esxiFqdn")) {
-                Write-Error "Please provide either -cluster or -esxiFqdn paramater."
-            } elseif ($PSBoundParameters.ContainsKey("cluster") -and $PSBoundParameters.ContainsKey("esxiFqdn")) {
-                Write-Error "Only one of -esxiFqdn or -cluster parameter can be provided at a time."
-            } elseif ($PSBoundParameters.ContainsKey("cluster")) {
-                if ($vsanDataMigrationMode.IsPresent) {
-                    if ($migratePowerOffVMs.IsPresent) {
-                        Install-EsxiCertificate -server $server -user $user -pass $pass -domain $domain -cluster $cluster -certificateDirectory $certificateDirectory -certificateFileExt $certificateFileExt -vsanDataMigrationMode $vsanDataMigrationMode -migratePowerOffVMs
-                    } else {
-                        Install-EsxiCertificate -server $server -user $user -pass $pass -domain $domain -cluster $cluster -certificateDirectory $certificateDirectory -certificateFileExt $certificateFileExt -vsanDataMigrationMode $vsanDataMigrationMode
-                    }
-                } else {
->>>>>>> a42556eb
-                    Install-EsxiCertificate -server $server -user $user -pass $pass -domain $domain -cluster $cluster -certificateDirectory $certificateDirectory -certificateFileExt $certificateFileExt -vsanDataMigrationMode Full -migratePowerOffVMs
-                }
-            } else {
-                if ($vsanDataMigrationMode.IsPresent) {
-<<<<<<< HEAD
-                   if ($migratePowerOffVMs.IsPresent) {
-                        Install-EsxiCertificate -server $server -user $user -pass $pass -domain $domain -esxiFqdn $esxiFqdn -certificateDirectory $certificateDirectory -certificateFileExt $certificateFileExt -vsanDataMigrationMode $vsanDataMigrationMode -migratePowerOffVMs
-                    } else {
-                       Install-EsxiCertificate -server $server -user $user -pass $pass -domain $domain -esxiFqdn $esxiFqdn -certificateDirectory $certificateDirectory -certificateFileExt $certificateFileExt -vsanDataMigrationMode $vsanDataMigrationMode
-                   }
-               } else {
-                    Install-EsxiCertificate -server $server -user $user -pass $pass -domain $domain -esxiFqdn $esxiFqdn -certificateDirectory $certificateDirectory -certificateFileExt $certificateFileExt -vsanDataMigrationMode Full -migratePowerOffVMs
-                }
             if (!$PSBoundParameters.ContainsKey("cluster") -and !$PSBoundParameters.ContainsKey("esxiFqdn")) {
                 Write-Error "Please provide either -cluster or -esxiFqdn paramater."
             } elseif ($PSBoundParameters.ContainsKey("cluster") -and $PSBoundParameters.ContainsKey("esxiFqdn")) {
@@ -2527,14 +2422,30 @@
                        Install-EsxiCertificate -server $server -user $user -pass $pass -domain $domain -esxiFqdn $esxiFqdn -certificateDirectory $certificateDirectory -certificateFileExt $certificateFileExt -vsanDataMigrationMode $vsanDataMigrationMode
                    }
                } else {
-=======
+                    Install-EsxiCertificate -server $server -user $user -pass $pass -domain $domain -esxiFqdn $esxiFqdn -certificateDirectory $certificateDirectory -certificateFileExt $certificateFileExt -vsanDataMigrationMode Full -migratePowerOffVMs
+                }
+            if (!$PSBoundParameters.ContainsKey("cluster") -and !$PSBoundParameters.ContainsKey("esxiFqdn")) {
+                Write-Error "Please provide either -cluster or -esxiFqdn paramater."
+            } elseif ($PSBoundParameters.ContainsKey("cluster") -and $PSBoundParameters.ContainsKey("esxiFqdn")) {
+                Write-Error "Only one of -esxiFqdn or -cluster parameter can be provided at a time."
+            } elseif ($PSBoundParameters.ContainsKey("cluster")) {
+                if ($vsanDataMigrationMode.IsPresent) {
                     if ($migratePowerOffVMs.IsPresent) {
+                        Install-EsxiCertificate -server $server -user $user -pass $pass -domain $domain -cluster $cluster -certificateDirectory $certificateDirectory -certificateFileExt $certificateFileExt -vsanDataMigrationMode $vsanDataMigrationMode -migratePowerOffVMs
+                   } else {
+                        Install-EsxiCertificate -server $server -user $user -pass $pass -domain $domain -cluster $cluster -certificateDirectory $certificateDirectory -certificateFileExt $certificateFileExt -vsanDataMigrationMode $vsanDataMigrationMode
+                    }
+                } else {
+                    Install-EsxiCertificate -server $server -user $user -pass $pass -domain $domain -cluster $cluster -certificateDirectory $certificateDirectory -certificateFileExt $certificateFileExt -vsanDataMigrationMode Full -migratePowerOffVMs
+                }
+            } else {
+                if ($vsanDataMigrationMode.IsPresent) {
+                   if ($migratePowerOffVMs.IsPresent) {
                         Install-EsxiCertificate -server $server -user $user -pass $pass -domain $domain -esxiFqdn $esxiFqdn -certificateDirectory $certificateDirectory -certificateFileExt $certificateFileExt -vsanDataMigrationMode $vsanDataMigrationMode -migratePowerOffVMs
                     } else {
-                        Install-EsxiCertificate -server $server -user $user -pass $pass -domain $domain -esxiFqdn $esxiFqdn -certificateDirectory $certificateDirectory -certificateFileExt $certificateFileExt -vsanDataMigrationMode $vsanDataMigrationMode
-                    }
-                } else {
->>>>>>> a42556eb
+                       Install-EsxiCertificate -server $server -user $user -pass $pass -domain $domain -esxiFqdn $esxiFqdn -certificateDirectory $certificateDirectory -certificateFileExt $certificateFileExt -vsanDataMigrationMode $vsanDataMigrationMode
+                   }
+               } else {
                     Install-EsxiCertificate -server $server -user $user -pass $pass -domain $domain -esxiFqdn $esxiFqdn -certificateDirectory $certificateDirectory -certificateFileExt $certificateFileExt -vsanDataMigrationMode Full -migratePowerOffVMs
                 }
             }
