# Copyright 2023 VMware, Inc.
# THE SOFTWARE IS PROVIDED "AS IS", WITHOUT WARRANTY OF ANY KIND, EXPRESS OR IMPLIED, INCLUDING BUT NOT LIMITED TO THE
# WARRANTIES OF MERCHANTABILITY, FITNESS FOR A PARTICULAR PURPOSE AND NONINFRINGEMENT. IN NO EVENT SHALL THE AUTHORS OR
# COPYRIGHT HOLDERS BE LIABLE FOR ANY CLAIM, DAMAGES OR OTHER LIABILITY, WHETHER IN AN ACTION OF CONTRACT, TORT OR
# OTHERWISE, ARISING FROM, OUT OF OR IN CONNECTION WITH THE SOFTWARE OR THE USE OR OTHER DEALINGS IN THE SOFTWARE.

# Note:
# This PowerShell module should be considered entirely experimental. It is still in development and not tested beyond lab
# scenarios. It is recommended you don't use it for any production environment without testing extensively!

# Allow communication with self-signed certificates when using Powershell Core. If you require all communications to be
# secure and do not wish to allow communication with self-signed certificates, remove lines 15-41 before importing the
# module.

if ($PSEdition -eq 'Core') {
    $PSDefaultParameterValues.Add("Invoke-RestMethod:SkipCertificateCheck", $true)
    [System.Net.ServicePointManager]::SecurityProtocol = [System.Net.SecurityProtocolType]::Tls12;
    Set-PowerCLIConfiguration -InvalidCertificateAction Ignore -Confirm:$false | Out-Null
}

if ($PSEdition -eq 'Desktop') {
    # Allow communication with self-signed certificates when using Windows PowerShell
    [System.Net.ServicePointManager]::SecurityProtocol = [System.Net.SecurityProtocolType]::Tls12;
    Set-PowerCLIConfiguration -InvalidCertificateAction Ignore -Confirm:$false | Out-Null

    if ("TrustAllCertificatePolicy" -as [type]) {} else {
        Add-Type @"
    using System.Net;
    using System.Security.Cryptography.X509Certificates;
    public class TrustAllCertificatePolicy : ICertificatePolicy {
        public TrustAllCertificatePolicy() {}
        public bool CheckValidationResult(
            ServicePoint sPoint, X509Certificate certificate,
            WebRequest wRequest, int certificateProblem) {
            return true;
        }
    }
"@
        [System.Net.ServicePointManager]::CertificatePolicy = New-Object TrustAllCertificatePolicy
    }
}

#######################################################################################################################
#####################################################  FUNCTIONS  #####################################################

Function Get-vCenterServer {
    <#
        .SYNOPSIS
        Retrieves the vCenter Server details and connection object from SDDC Manager using either a workload domain name or ESXi host FQDN.

        .DESCRIPTION
        The Get-vCenterServer retrieves the vCenter Server details and connection object from SDDC Manager using either a workload domain name or ESXi host FQDN.
        The cmdlet connects to the SDDC Manager using the -server, -user, and -password values.
        - Validates that network connectivity and authentication is possible to SDDC Manager.
        - Validates that network connectivity and authentication is possible to vCenter Server.
        - Validates that the workload domain exists in the SDDC Manager inventory.
        - Connects to vCenter Server and returns its details and connection in a single object.

        .EXAMPLE
        Get-vCenterServer -server sfo-vcf01.sfo.rainpole.io -user administrator@vsphere.local -pass VMw@re1! -esxiFqdn sfo01-m01-esx01.sfo.rainpole.io
        This example retrieves the vCenter Server details and connection object to which the ESXi host with the FQDN of sfo01-m01-esx01.sfo.rainpole.io belongs.

        .EXAMPLE
        Get-vCenterServer -server sfo-vcf01.sfo.rainpole.io -user administrator@vsphere.local -pass VMw@re1! -domain sfo-m01
        This example retrieves the vCenter Server details and connection object belonging to the domain sfo-m01.

        .PARAMETER server
        The FQDN of the SDDC Manager appliance.

        .PARAMETER user
        The username to authenticate to SDDC Manager.

        .PARAMETER pass
        The password to authenticate to SDDC Manager.

        .PARAMETER domain
        The name of the workload domain to retrieve the vCenter Server details from SDDC Manager for the connection object.

        .PARAMETER esxiFqdn
        The FQDN of the ESXi host to validate against the SDDC Manager inventory.
    #>

    Param (
        [Parameter (Mandatory = $true)] [ValidateNotNullOrEmpty()] [String] $server,
        [Parameter (Mandatory = $true)] [ValidateNotNullOrEmpty()] [String] $user,
        [Parameter (Mandatory = $true)] [ValidateNotNullOrEmpty()] [String] $pass,
        [Parameter (Mandatory = $true, ParameterSetName = "domain")] [String] $domain,
        [Parameter (Mandatory = $true, ParameterSetName = "esxifqdn")] [String] $esxiFqdn
    )

    if (Test-Connection -ComputerName $server) {
        if (Test-VCFAuthentication -server $server -user $user -pass $pass) {
            if ($PsBoundParameters.ContainsKey("domain")) {
                $domain = $(Get-VCFWorkloadDomain | Where-Object { $_.name -eq $domain }).name
            } else {
                $esxiHost = Get-VCFHost -fqdn $esxiFqdn
                if (!$esxiHost) {
                    Throw "ESXi host not found. Please check the provided FQDN: $esxiFqdn."
                }
                $domain = $(Get-VCFWorkloadDomain -id $($esxiHost.domain.id)).name
            }
            if ($vcfvCenterDetails = Get-vCenterServerDetail -server $server -user $user -pass $pass -domain $domain) {
                if (Test-VsphereConnection -server $($vcfvCenterDetails.fqdn)) {
                    if ($connection = Connect-VIServer -server $vcfvCenterDetails.fqdn -user $vcfvCenterDetails.ssoAdmin -pass $vcfvCenterDetails.ssoAdminPass) {
                        $vcfvCenterServerObject = New-Object -TypeName psobject
                        $vcfvCenterServerObject | Add-Member -NotePropertyName 'details' -NotePropertyValue $vcfvCenterDetails
                        $vcfvCenterServerObject | Add-Member -NotePropertyName 'connection' -NotePropertyValue $connection
                        return $vcfvCenterServerObject
                    }
                }
            } else {
                Throw "Unable to return vCenter Server details: PRE_VALIDATION_FAILED"
            }
        } else {
            Throw "Unable to obtain access token from SDDC Manager ($server), check credentials: PRE_VALIDATION_FAILED"
        }
    } else {
        Throw "Unable to connect to ($server): PRE_VALIDATION_FAILED"
    }
}

Function Get-EsxiCertificateThumbprint {
    <#
        .SYNOPSIS
        Retrieves an ESXi host's certificate thumbprint.

        .DESCRIPTION
        The Get-EsxiCertificateThumbprint cmdlet retrieves an ESXi host's certificate thumbprint.

        .EXAMPLE
        Get-EsxiCertificateThumbprint -server sfo-vcf01.sfo.rainpole.io -user administrator@vsphere.local -pass VMw@re1! -esxiFqdn sfo01-m01-esx01.sfo.rainpole.io
        This example retrieves the ESXI host's certificate thumbprint for an ESXi host with the FQDN of sfo01-m01-esx01.sfo.rainpole.io.

        .PARAMETER server
        The FQDN of the SDDC Manager.

        .PARAMETER user
        The username to authenticate to SDDC Manager.

        .PARAMETER pass
        The password to authenticate to SDDC Manager.

        .PARAMETER esxiFqdn
        The FQDN of the ESXi host to retrieve the certificate thumbprint.
    #>

    Param (
        [Parameter (Mandatory = $true)] [ValidateNotNullOrEmpty()] [String] $server,
        [Parameter (Mandatory = $true)] [ValidateNotNullOrEmpty()] [String] $user,
        [Parameter (Mandatory = $true)] [ValidateNotNullOrEmpty()] [String] $pass,
        [Parameter (Mandatory = $true)] [ValidateNotNullOrEmpty()] [String] $esxiFqdn
    )

    Try {
        $vCenterServer = Get-vCenterServer -server $server -user $user -pass $pass -esxiFqdn $esxiFqdn
        $esxiCertificateThumbprint = $(Get-VIMachineCertificate -Server $($vCenterServer.details.fqdn) -VMHost $esxiFqdn).Certificate.Thumbprint
        return $esxiCertificateThumbprint
    }
    Catch {
        Debug-ExceptionWriter -object $_
    } Finally {
        if ($vCenterServer) { Disconnect-VIServer -server $vCenterServer.details.fqdn -Confirm:$false -WarningAction SilentlyContinue }
    }
}

Function Get-vCenterCertificateThumbprint {
    <#
        .SYNOPSIS
        Retrieves either all of the vCenter Server instance's certificate thumbprints or those which match the provided issuer name.

        .DESCRIPTION
        The Get-vCenterCertificateThumbprint cmdlet retrieves the vCenter Server instance's certificate thumbprints. By default, it retrieves all thumbprints.
        If issuer is provided, then only the thumbprint of the matching certificate is returned.

        .EXAMPLE
        Get-vCenterCertificateThumbprint -server sfo-vcf01.sfo.rainpole.io -user administrator@vsphere.local -pass VMw@re1! -domain sfo-m01
        This example retrieves the certificate thumbprints for the vCenter Server instance belonging to the domain sfo-m01.

        .EXAMPLE
        Get-vCenterCertificateThumbprint -server sfo-vcf01.sfo.rainpole.io -user administrator@vsphere.local -pass VMw@re1! -domain sfo-m01 -issuer rainpole
        This example retrieves the vCenter Server instance's certificate thumbprints for the vCenter Server instance belonging to domain sfo-m01 and a matching issuer "rainpole".

        .PARAMETER server
        The FQDN of the SDDC Manager.

        .PARAMETER user
        The username to authenticate to SDDC Manager.

        .PARAMETER pass
        The password to authenticate to SDDC Manager.

        .PARAMETER domain
        The name of the workload domain to retrieve the vCenter Server instance's certificate thumbprints from.

        .PARAMETER issuer
        The name of the issuer to match with the vCenter Server instance's certificate thumbprints.
    #>

    Param (
        [Parameter (Mandatory = $true)] [ValidateNotNullOrEmpty()] [String] $server,
        [Parameter (Mandatory = $true)] [ValidateNotNullOrEmpty()] [String] $user,
        [Parameter (Mandatory = $true)] [ValidateNotNullOrEmpty()] [String] $pass,
        [Parameter (Mandatory = $true)] [ValidateNotNullOrEmpty()] [String] $domain,
        [Parameter (Mandatory = $false)] [ValidateNotNullOrEmpty()] [String] $issuer
    )

    Try {
        $vCenterServer = Get-vCenterServer -server $server -user $user -pass $pass -domain $domain
        $vcTrustedCert = Get-VITrustedCertificate -Server $vCenterServer.details.fqdn

        if ($vcTrustedCert) {
            if ($PsBoundParameters.ContainsKey("issuer")) {
                $vcTrustedCert = $vcTrustedCert | Where-Object { $_.issuer -match $issuer }
            }
            $vcCertificateThumbprint = $vcTrustedCert.Certificate.Thumbprint
        } else {
            Write-Error "Unable to retrieve certificates from vCenter Server instance $($vCenterServer.details.fqdn)." -ErrorAction Stop
        }
        return $vcCertificateThumbprint
    }
    Catch {
        Debug-ExceptionWriter -object $_
    } Finally {
        if ($vCenterServer) { Disconnect-VIServer -server $vCenterServer.details.fqdn -Confirm:$false -WarningAction SilentlyContinue }
    }
}


Function Test-EsxiCertMgmtChecks {

    <#
        .SYNOPSIS
        Run the checks required for ESXi Certificate Management for a given cluster or an ESXi host.

        .DESCRIPTION
        The Test-VCFCertMgmtChecks runs the checks required for ESXi Certificate Management for a given cluster or an ESXi host.
        The following checks are run:
        - Check ESXi Certificate Mode
        - Check ESXi Lockdown Mode
        - Confirm CA In vCenter Server
        - Check vSAN Health Status

        .EXAMPLE
        Test-VCFCertMgmtChecks -server sfo-vcf01.sfo.rainpole.io -user administrator@vsphere.local -pass VMw@re1! -domain sfo-m01 -cluster sfo-m01-cl01 -issuer rainpole -signedCertificate F:\Certificates\Root64.cer
        This example runs the checks required for ESXi Certificate Management for the cluster belonging to the domain sfo-m01.

        .EXAMPLE
        Test-VCFCertMgmtChecks -server sfo-vcf01.sfo.rainpole.io -user administrator@vsphere.local -pass VMw@re1! -domain sfo-m01 -cluster sfo-m01-cl01 -esxiFqdn sfo01-m01-esx01.sfo.rainpole.io -issuer rainpole -signedCertificate F:\Certificates\Root64.cer
        This example runs the checks required for ESXi Certificate Management for an ESXi host belonging to the domain sfo-m01.

        .PARAMETER server
        The FQDN of the SDDC Manager.

        .PARAMETER user
        The username to authenticate to SDDC Manager.

        .PARAMETER pass
        The password to authenticate to SDDC Manager.

        .PARAMETER domain
        The name of the workload domain to retrieve the vCenter Server instance's certificate thumbprints from.

        .PARAMETER cluster
        The name of the cluster in which the ESXi host is located.

        .PARAMETER esxiFqdn
        The FQDN of the ESXi host to verify the certificate thumbprint against.

        .PARAMETER signedCertificate
        The complete path for the signed certificate file.

        .PARAMETER issuer
        The name of the issuer to match with the vCenter Server instance's certificate thumbprints.
    #>

    Param (
        [Parameter (Mandatory = $true)] [ValidateNotNullOrEmpty()] [String] $server,
        [Parameter (Mandatory = $true)] [ValidateNotNullOrEmpty()] [String] $user,
        [Parameter (Mandatory = $true)] [ValidateNotNullOrEmpty()] [String] $pass,
        [Parameter (Mandatory = $true)] [ValidateNotNullOrEmpty()] [String] $domain,
        [Parameter (Mandatory = $true)] [ValidateNotNullOrEmpty()] [String] $cluster,
        [Parameter (Mandatory = $false)] [ValidateNotNullOrEmpty()] [String] $esxiFqdn,
        [Parameter (Mandatory = $true)] [ValidateNotNullOrEmpty()] [String] $signedCertificate,
        [Parameter (Mandatory = $false)] [ValidateNotNullOrEmpty()] [String] $issuer
    )

    $errorMessage = @()
    $warningMessage = @()
    $statusMessage = @()

    Try {
		Write-Output "############## Running Prechecks for ESXi Certificate Management ###############"

		$status = "FAILED"
        $vCenterServer = Get-vCenterServer -server $server -user $user -pass $pass -domain $domain
        $mode = Get-EsxiCertificateMode -server $server -user $user -pass $pass -domain $domain
        if ($mode -ne "custom"){
            $msg = "Certificate Management Mode is not set to $mode on the vCenter Server instance $($vCenterServer.details.fqdn)."
            $errorMessage += $msg
        } else {
            $msg = "Certificate Management Mode is set to $mode on the vCenter Server instance $($vCenterServer.details.fqdn)."
            $statusMessage += $statusMessage
			$status = "PASSED"
        }

        Write-Output "Check ESXi Certificate Mode: $status"

		$status = "FAILED"
        if ($PsBoundParameters.ContainsKey("esxiFqdn")){
            $lockdownModes = Get-EsxiLockdownMode -server $server -user $user -pass $pass -domain $domain -cluster $cluster -esxiFqdn $esxiFqdn
        } else {
            $lockdownModes = Get-EsxiLockdownMode -server $server -user $user -pass $pass -domain $domain -cluster $cluster
        }

        foreach ($lockdownMode in $lockdownModes) {
            if ($lockdownMode -like "*lockdownDisabled*"){
                $statusMessage += $lockdownMode
				$status = "PASSED"
            } else {
                $errorMessage += $lockdownMode
            }
        }

		Write-Output "Check ESXi Lockdown Mode: $status"

		$status = "FAILED"
        $caStatus = Confirm-CAInvCenterServer -server sfo-vcf01.sfo.rainpole.io -user $user -pass $pass -domain $domain -issuer $issuer -signedCertificate $signedCertificate
        if ($caStatus -eq $true) {
            $msg = "Signed certificate thumbprint matches with the vCenter Server certificate authority thumbprint."
            $statusMessage += $msg
			$status = "PASSED"
        } elseif ($caStatus -eq $false) {
            $msg = "Signed certificate thumbprint does not match any of the vCenter Server certificate authority thumbprints."
            $errorMessage += $msg
        } else {
            $msg = "Error: Unable to Confirm CA In vCenter Server."
            $msg = $msg + $caStatus
            $errorMessage += $msg
        }

		Write-Output "Confirm CA In vCenter Server: $status"

		$status = "FAILED"
        $vsanStatus = Get-vSANHealthSummary -server sfo-vcf01.sfo.rainpole.io -user $user -pass $pass -domain $domain -cluster $cluster -errorAction SilentlyContinue -ErrorVariable errorMsg -WarningAction SilentlyContinue -WarningVariable warnMsg
        if ($warnMsg){
            $warningMessage += $warnMsg
            $status = "WARNING"
        }
        if ($errorMsg){
            $errorMessage += $errorMsg
        }
        if ($vsanStatus -eq 0){
            $status = "PASSED"
            $statusMessage += $vsanStatus
        }

        Write-Output "Check vSAN Health Status: $status"

		Write-Output "############## Finished Running Prechecks for ESXi Certificate Management ###############"

        if ($statusMessage){
            Write-Debug "############## Status of ESXi Certificate Management Prechecks : ###############"
			foreach ($msg in $statusMessage) {
				Write-Debug $msg
			}
        }

        if ($warningMessage){
			Write-Output "############## Warnings Raised While Running Prechecks for ESXi Certificate Management : ###############"
			foreach ($msg in $warningMessage) {
				Write-Warning $msg
			}
		}

		if ($errorMessage){
			Write-Output "############## Issues Found While Running Prechecks for ESXi Certificate Management : ###############"
			foreach ($msg in $errorMessage) {
				Write-Error $msg
			}
        }
    } Catch {
        Debug-ExceptionWriter -object $_
    }
}

Function Confirm-EsxiCertificateInstalled {
    <#
        .SYNOPSIS
        Verify if the provided certificate is already on the ESXi host.

        .DESCRIPTION
        The Confirm-EsxiCertificateInstalled cmdlet will get the thumbprint from the provided signed certificate and matches it with the certificate thumbprint from ESXi host.
        You need to pass in the complete path for the certificate file.
        Returns true if certificate is already installed, else returns false.

        .EXAMPLE
        Confirm-EsxiCertificateInstalled -server sfo-vcf01.sfo.rainpole.io -user administrator@vsphere.local -pass VMw@re1! -esxiFqdn sfo01-w01-esx01.sfo.rainpole.io -signedCertificate F:\certificates\sfo01-w01-esx01.sfo.rainpole.io.cer
        This example checks the thumbprint of the provided signed certificate with the thumbprint on ESXi host.

        .PARAMETER server
        The FQDN of the SDDC Manager.

        .PARAMETER user
        The username to authenticate to SDDC Manager.

        .PARAMETER pass
        The password to authenticate to SDDC Manager.

        .PARAMETER esxiFqdn
        The FQDN of the ESXi host to verify the certificate thumbprint against.

        .PARAMETER signedCertificate
        The complete path for the signed certificate file.
    #>

    Param (
        [Parameter (Mandatory = $true)] [ValidateNotNullOrEmpty()] [String] $server,
        [Parameter (Mandatory = $true)] [ValidateNotNullOrEmpty()] [String] $user,
        [Parameter (Mandatory = $true)] [ValidateNotNullOrEmpty()] [String] $pass,
        [Parameter (Mandatory = $true)] [ValidateNotNullOrEmpty()] [String] $esxiFqdn,
        [Parameter (Mandatory = $true)] [ValidateNotNullOrEmpty()] [String] $signedCertificate
    )

    Try {
        if (Test-Path $signedCertificate -PathType Leaf ) {
            Write-Debug "Certificate file found - $signedCertificate"
        } else {
            Write-Error "Could not find certificate in $signedCertificate." -ErrorAction Stop
            return
        }
        $esxiCertificateThumbprint = Get-EsxiCertificateThumbprint -server $server -user $user -pass $pass -esxiFqdn $esxiFqdn
        $crt = New-Object -TypeName System.Security.Cryptography.X509Certificates.X509Certificate2($signedCertificate)
        $signedCertThumbprint = $crt.Thumbprint

        if ($esxiCertificateThumbprint -eq $signedCertThumbprint) {
            Write-Debug "Signed certificate thumbprint matches with the ESXi host certificate thumbprint."
            Write-Warning "Certificate is already installed on ESXi host $esxiFqdn : SKIPPED"
            return $true
        } else {
            Write-Debug "ESXi host's certificate thumbprint ($esxiCertificateThumbprint) does not match with the thumbprint of provided certificate ($signedCertThumbprint)"
            Write-Debug "Provided certificate is not installed on ESXi host $esxiFqdn."
            return $false
        }
    }
    Catch {
        Debug-ExceptionWriter -object $_
    }
}

Function Confirm-CAInvCenterServer {
    <#
        .SYNOPSIS
        Verify the root certificate thumbprint matches with one of the CA thumbprints from vCenter Server instance.

        .DESCRIPTION
        The Confirm-CAInvCenterServer cmdlet gets the thumbprint from the root certificate and matches it with the CA thumbprint from the vCenter Server instance.
        You need to pass in the complete path for the certificate file.
        Returns true if thumbprint matches, else returns false.

        .EXAMPLE
        Confirm-CAInvCenterServer -server sfo-vcf01.sfo.rainpole.io -user administrator@vsphere.local -pass VMw@re1! -domain sfo-m01 -issuer rainpole -signedCertificate F:\certificates\Root64.cer
        This example matches the thumbprint of provided root certificate file with the thumbprints on the vCenter Server instance matching the issuer "rainpole".

        .PARAMETER server
        The FQDN of the SDDC Manager.

        .PARAMETER user
        The username to authenticate to SDDC Manager.

        .PARAMETER pass
        The password to authenticate to SDDC Manager.

        .PARAMETER domain
        The name of the workload domain to retrieve the vCenter Server instance's certificate thumbprints from.

        .PARAMETER signedCertificate
        The complete path for the root certificate file.

        .PARAMETER issuer
        The name of the issuer to match with the thumbprint.
    #>

    Param (
        [Parameter (Mandatory = $true)] [ValidateNotNullOrEmpty()] [String] $server,
        [Parameter (Mandatory = $true)] [ValidateNotNullOrEmpty()] [String] $user,
        [Parameter (Mandatory = $true)] [ValidateNotNullOrEmpty()] [String] $pass,
        [Parameter (Mandatory = $true)] [ValidateNotNullOrEmpty()] [String] $domain,
        [Parameter (Mandatory = $true)] [ValidateNotNullOrEmpty()] [String] $signedCertificate,
        [Parameter (Mandatory = $false)] [ValidateNotNullOrEmpty()] [String] $issuer
    )

    Try {
        if ($PsBoundParameters.ContainsKey("issuer")) {
            $vcThumbprints = Get-vCenterCertificateThumbprint -server $server -user $user -pass $pass -domain $domain -issuer $issuer
        } else {
            $vcThumbprints = Get-vCenterCertificateThumbprint -server $server -user $user -pass $pass -domain $domain
        }
        if (Test-Path $signedCertificate -PathType Leaf ) {
            Write-Output "Certificate file found - $signedCertificate."
        } else {
            Write-Error "Could not find certificate in $signedCertificate." -ErrorAction Stop
            return
        }

        $crt = New-Object -TypeName System.Security.Cryptography.X509Certificates.X509Certificate2($signedCertificate)
        $signedCertThumbprint = $crt.Thumbprint

        $match = $false
        foreach ($vcThumbprint in $vcThumbprints) {
            if ($vcThumbprint -eq $signedCertThumbprint) {
                Write-Output "Signed certificate thumbprint matches with the vCenter Server certificate authority thumbprint."
                $match = $true
                break
            }
        }
        if (!$match) {
            Write-Error "Signed certificate thumbprint does not match any of the vCenter Server certificate authority thumbprints."
        }
        return $match
    }
    Catch {
        Debug-ExceptionWriter -object $_
    }
}

Function Request-EsxiCsr {
    <#
        .SYNOPSIS
        Requests a Certificate Signing Request (CSR) for an ESXi host or a for each ESXi host in a cluster and saves it to file(s) in a directory.

        .DESCRIPTION
        The Request-EsxiCsr cmdlet will generate the Certificate Signing Request for ESXi host(s) and saves it to file(s) in an output directory.
        The cmdlet connects to the SDDC Manager using the -server, -user, and -password values.
        - Validates that network connectivity and authentication is possible to SDDC Manager.
        - Validates that the workload domain exists in the SDDC Manager inventory.
        - Validates that network connectivity and authentication is possible to vCenter Server.
        - Gathers the ESXi hosts from the cluster.
        - Requests the ESXi host CSR and saves it in the output directory as <esxi-host-fqdn>.csr. e.g. sfo01-m01-esx01.sfo.rainpole.io.csr
        - Defines possible country codes. Reference: https://www.digicert.com/kb/ssl-certificate-country-codes.htm

        .EXAMPLE
        Request-EsxiCsr -server sfo-vcf01.sfo.rainpole.io -user administrator@vsphere.local -pass VMw@re1! -domain sfo-m01 -cluster sfo-m01-cl01 -country US -locality "Palo Alto" -organization "VMware, Inc." -organizationUnit "Engineering" -stateOrProvince "California" -outputDirectory F:\csr
        This example generates CSRs and stores them in the provided output directory for all ESXi hosts in the cluster sfo-m01-cl01 with the specified fields.

        .PARAMETER server
        The FQDN of the SDDC Manager.

        .PARAMETER user
        The username to authenticate to SDDC Manager.

        .PARAMETER pass
        The password to authenticate to SDDC Manager.

        .PARAMETER domain
        The name of the workload domain in which the cluster is located.

        .PARAMETER cluster
        The name of the cluster in which the ESXi host is located.

        .PARAMETER esxiFqdn
        The FQDN of the ESXi host to request Certificate Signing Request (CSR) for.

        .PARAMETER country
        The country code for the Certificate Signing Request (CSR).

        .PARAMETER locality
        The locality for the Certificate Signing Request (CSR).

        .PARAMETER organization
        The organization for the Certificate Signing Request (CSR).

        .PARAMETER organizationUnit
        The organization unit for the Certificate Signing Request (CSR).

        .PARAMETER stateOrProvince
        The state or province for the Certificate Signing Request (CSR).

        .PARAMETER outputDirectory
        The directory to save the Certificate Signing Request (CSR) files.
    #>

    Param (
        [Parameter (Mandatory = $true)] [ValidateNotNullOrEmpty()] [String] $server,
        [Parameter (Mandatory = $true)] [ValidateNotNullOrEmpty()] [String] $user,
        [Parameter (Mandatory = $true)] [ValidateNotNullOrEmpty()] [String] $pass,
        [Parameter (Mandatory = $true)] [ValidateNotNullOrEmpty()] [String] $domain,
        [Parameter (Mandatory = $true, ParameterSetName = "cluster")] [ValidateNotNullOrEmpty()] [String] $cluster,
        [Parameter (Mandatory = $true, ParameterSetName = "host")] [ValidateNotNullOrEmpty()] [String] $esxiFqdn,
        [Parameter (Mandatory = $true)] [ValidateNotNullOrEmpty()] [String] $outputDirectory,
        [Parameter (Mandatory = $true)] [ValidateSet ("US", "CA", "AX", "AD", "AE", "AF", "AG", "AI", "AL", "AM", "AN", "AO", "AQ", "AR", "AS", "AT", "AU", `
                "AW", "AZ", "BA", "BB", "BD", "BE", "BF", "BG", "BH", "BI", "BJ", "BM", "BN", "BO", "BR", "BS", "BT", "BV", "BW", "BZ", "CA", "CC", "CF", "CH", "CI", "CK", `
                "CL", "CM", "CN", "CO", "CR", "CS", "CV", "CX", "CY", "CZ", "DE", "DJ", "DK", "DM", "DO", "DZ", "EC", "EE", "EG", "EH", "ER", "ES", "ET", "FI", "FJ", "FK", `
                "FM", "FO", "FR", "FX", "GA", "GB", "GD", "GE", "GF", "GG", "GH", "GI", "GL", "GM", "GN", "GP", "GQ", "GR", "GS", "GT", "GU", "GW", "GY", "HK", "HM", "HN", `
                "HR", "HT", "HU", "ID", "IE", "IL", "IM", "IN", "IO", "IS", "IT", "JE", "JM", "JO", "JP", "KE", "KG", "KH", "KI", "KM", "KN", "KR", "KW", "KY", "KZ", "LA", `
                "LC", "LI", "LK", "LS", "LT", "LU", "LV", "LY", "MA", "MC", "MD", "ME", "MG", "MH", "MK", "ML", "MM", "MN", "MO", "MP", "MQ", "MR", "MS", "MT", "MU", "MV", `
                "MW", "MX", "MY", "MZ", "NA", "NC", "NE", "NF", "NG", "NI", "NL", "NO", "NP", "NR", "NT", "NU", "NZ", "OM", "PA", "PE", "PF", "PG", "PH", "PK", "PL", "PM", `
                "PN", "PR", "PS", "PT", "PW", "PY", "QA", "RE", "RO", "RS", "RU", "RW", "SA", "SB", "SC", "SE", "SG", "SH", "SI", "SJ", "SK", "SL", "SM", "SN", "SR", "ST", `
                "SU", "SV", "SZ", "TC", "TD", "TF", "TG", "TH", "TJ", "TK", "TM", "TN", "TO", "TP", "TR", "TT", "TV", "TW", "TZ", "UA", "UG", "UM", "US", "UY", "UZ", "VA", `
                "VC", "VE", "VG", "VI", "VN", "VU", "WF", "WS", "YE", "YT", "ZA", "ZM", "COM", "EDU", "GOV", "INT", "MIL", "NET", "ORG", "ARPA")] [String] $country,
        [Parameter (Mandatory = $true)] [ValidateNotNullOrEmpty()] [String] $locality,
        [Parameter (Mandatory = $true)] [ValidateNotNullOrEmpty()] [String] $organization,
        [Parameter (Mandatory = $true)] [ValidateNotNullOrEmpty()] [String] $organizationUnit,
        [Parameter (Mandatory = $true)] [ValidateNotNullOrEmpty()] [String] $stateOrProvince
    )

    Try {
        if (!(Test-Path $outputDirectory)) {
            Write-Error "Please specify a valid directory to save the CSR files." -ErrorAction Stop
            return
        }
        $vCenterServer = Get-vCenterServer -server $server -user $user -pass $pass -domain $domain
        if ($PsBoundParameters.ContainsKey("cluster")) {
            if (Get-Cluster | Where-Object { $_.Name -eq $cluster }) {
                $esxiHosts = Get-Cluster $cluster | Get-VMHost | Sort-Object -Property Name
                if (!$esxiHosts) { Write-Warning "No ESXi hosts found within $cluster cluster." }
            } else {
                Write-Error "Unable to locate cluster $cluster in vCenter Server instance $($vCenterServer.details.fqdn): PRE_VALIDATION_FAILED"
                Throw "Unable to locate cluster $cluster in vCenter Server $($vCenterServer.details.fqdn): PRE_VALIDATION_FAILED"
            }
        } else {
            $esxiHosts = Get-VMHost -Name $esxiFqdn
            if (!$esxiHosts) { Write-Warning "No ESXi host $esxiFqdn found within workload domain $domain." }
        }

        if ($esxiHosts) {
            foreach ($esxiHost in $esxiHosts) {
                $csrPath = "$outputDirectory\$($esxiHost.Name).csr"
                $esxRequest = New-VIMachineCertificateSigningRequest -Server $vCenterServer.details.fqdn -VMHost $esxiHost.Name -Country "$country" -Locality "$locality" -Organization "$organization" -OrganizationUnit "$organizationUnit" -StateOrProvince "$stateOrProvince" -CommonName $esxiHost.Name
                $esxRequest.CertificateRequestPEM | Out-File $csrPath -Force
                if (Test-Path $csrPath -PathType Leaf ) {
                    Write-Output "CSR for $($esxiHost.Name) has been generated and saved to $csrPath."
                } else {
                    Write-Error "Unable to generate CSR for $($esxiHost.name)."
                    Throw "Unable to generate CSR for $($esxiHost.name)."
                }
            }
        }
    } Catch {
        Debug-ExceptionWriter -object $_
    } Finally {
        if ($vCenterServer) { Disconnect-VIServer -server $vCenterServer.details.fqdn -Confirm:$false -WarningAction SilentlyContinue }
    }
}

Function Get-EsxiCertificateMode {
    <#
        .SYNOPSIS
        Retrieves the certificate management mode value from the vCenter Server instance for a workload domain.

        .DESCRIPTION
        The Get-EsxiCertificateMode cmdlet retrieves the certificate management mode value from vCenter Server instance for a workload domain.

        .EXAMPLE
        Get-EsxiCertificateMode -server sfo-vcf01.sfo.rainpole.io -user administrator@vsphere.local -pass VMw@re1! -domain sfo-m01
        This example retrieves the certificate management mode value for the vCenter Server instance for the workload domain sfo-m01.

        .PARAMETER server
        The FQDN of the SDDC Manager.

        .PARAMETER user
        The username to authenticate to SDDC Manager.

        .PARAMETER pass
        The password to authenticate to SDDC Manager.

        .PARAMETER domain
        The name of the workload domain to retrieve the certificate management mode value for.
    #>

    Param (
        [Parameter (Mandatory = $true)] [ValidateNotNullOrEmpty()] [String] $server,
        [Parameter (Mandatory = $true)] [ValidateNotNullOrEmpty()] [String] $user,
        [Parameter (Mandatory = $true)] [ValidateNotNullOrEmpty()] [String] $pass,
        [Parameter (Mandatory = $true)] [ValidateNotNullOrEmpty()] [String] $domain
    )

    Try {
        $vCenterServer = Get-vCenterServer -server $server -user $user -pass $pass -domain $domain
        $certModeSetting = Get-AdvancedSetting "vpxd.certmgmt.mode" -Entity $vCenterServer.connection
        return $certModeSetting.value
    } Catch {
        Debug-ExceptionWriter -object $_
    } Finally {
        if ($vCenterServer) { Disconnect-VIServer -server $vCenterServer.details.fqdn -Confirm:$false -WarningAction SilentlyContinue }
    }
}

Function Set-EsxiCertificateMode {
    <#
        .SYNOPSIS
        Sets the certificate management mode in vCenter Server for the ESXi hosts in a workload domain.

        .DESCRIPTION
        The Set-EsxiCertificateMode cmdlet sets the certificate management mode in vCenter Server for the ESXi hosts in a workload domain.

        .EXAMPLE
        Set-EsxiCertificateMode -server sfo-vcf01.sfo.rainpole.io -user administrator@vsphere.local -pass VMw@re1! -domain sfo-m01 -mode custom
        This example sets the certificate management mode to custom in vCenter Server for the ESXi hosts in workload domain sfo-m01.

        .PARAMETER server
        The FQDN of the SDDC Manager.

        .PARAMETER user
        The username to authenticate to SDDC Manager.

        .PARAMETER pass
        The password to authenticate to SDDC Manager.

        .PARAMETER domain
        The name of the workload domain to set the vCenter Server instance certificate management mode setting for.

        .PARAMETER mode
        The certificate management mode to set in vCenter Server. One of "custom" or "vmca".
    #>

    Param (
        [Parameter (Mandatory = $true)] [ValidateNotNullOrEmpty()] [String] $server,
        [Parameter (Mandatory = $true)] [ValidateNotNullOrEmpty()] [String] $user,
        [Parameter (Mandatory = $true)] [ValidateNotNullOrEmpty()] [String] $pass,
        [Parameter (Mandatory = $true)] [ValidateNotNullOrEmpty()] [String] $domain,
        [Parameter (Mandatory = $true)] [ValidateSet ("custom", "vmca")] [String] $mode
    )

    Try {
        $vCenterServer = Get-vCenterServer -server $server -user $user -pass $pass -domain $domain
        $certModeSetting = Get-AdvancedSetting "vpxd.certmgmt.mode" -Entity $vCenterServer.connection
        if ($certModeSetting.value -ne $mode) {
            Set-AdvancedSetting $certModeSetting -Value $mode -confirm:$false
            Write-Output "Certificate Management Mode is set to $mode on the vCenter Server instance $($vCenterServer.details.fqdn)."
            Write-Output "Please restart the vCenter Server services for the change to take effect. See the vCenter Server Configuration documentation for information about restarting services."
        } else {
            Write-Warning "Certificate Management Mode already set to $mode on the vCenter Server instance $($vCenterServer.details.fqdn): SKIPPED"
        }
    } Catch {
        Debug-ExceptionWriter -object $_
    } Finally {
        if ($vCenterServer) { Disconnect-VIServer -server $vCenterServer.details.fqdn -Confirm:$false -WarningAction SilentlyContinue }
    }
}

Function Get-vSANHealthSummary {
    <#
        .SYNOPSIS
        Get the vSAN health summary from vCenter Server for a cluster.

        .DESCRIPTION
        The Get-vSANHealthSummary cmdlet gets the vSAN health summary from vCenter Server for a cluster. If any status is YELLOW or RED, a WARNING or ERROR will be raised.

        .EXAMPLE
        Get-vSANHealthSummary -server sfo-vcf01.sfo.rainpole.io -user administrator@vsphere.local -pass VMw@re1! -domain sfo-m01 -cluster sfo-m01-cl01
        This example gets the vSAN health summary for cluster sfo-m01-cl01.

        .PARAMETER server
        The FQDN of the SDDC Manager.

        .PARAMETER user
        The username to authenticate to SDDC Manager.

        .PARAMETER pass
        The password to authenticate to SDDC Manager.

        .PARAMETER domain
        The name of the workload domain in which the cluster is located.

        .PARAMETER cluster
        The name of the cluster to retrieve the vSAN health summary for.
    #>

    Param (
        [Parameter (Mandatory = $true)] [ValidateNotNullOrEmpty()] [String] $server,
        [Parameter (Mandatory = $true)] [ValidateNotNullOrEmpty()] [String] $user,
        [Parameter (Mandatory = $true)] [ValidateNotNullOrEmpty()] [String] $pass,
        [Parameter (Mandatory = $true)] [ValidateNotNullOrEmpty()] [String] $domain,
        [Parameter (Mandatory = $true)] [ValidateNotNullOrEmpty()] [String] $cluster
    )

    Try {
        $vCenterServer = Get-vCenterServer -server $server -user $user -pass $pass -domain $domain
        $vSANClusterHealthSystem = Get-VSANView -Id "VsanVcClusterHealthSystem-vsan-cluster-health-system"

        if (!$vSANClusterHealthSystem) {
            Write-Error "Cannot run the Get-vSANHealthSummary cmdlet because the vSAN health service is not running."
            return 2
        }

        $cluster_view = (Get-Cluster -Name $cluster).ExtensionData.MoRef
        $results = $vSANClusterHealthSystem.VsanQueryVcClusterHealthSummary($cluster_view, $null, $null, $true, $null, $null, 'defaultView')
        $healthCheckGroups = $results.groups

        foreach ($healthCheckGroup in $healthCheckGroups) {
            $health = @("Yellow", "Red")
            $output = $healthCheckGroup.grouptests | Where-Object TestHealth -in $health | Select-Object TestHealth, @{l = "TestId"; e = { $_.testid.split(".") | Select-Object -last 1 } }, TestName, TestShortDescription, @{l = "Group"; e = { $healthCheckGroup.GroupName } }
            $healthCheckTestHealth = $output.TestHealth
            $healthCheckTestName = $output.TestName
            $healthCheckTestShortDescription = $output.TestShortDescription
            if ($healthCheckTestName) {
                if ($healthCheckTestHealth -eq "yellow") {
                    $overallStatus = ($overallStatus, 1 | Measure-Object -Max).Maximum
                    Write-Warning "$($vCenterServer.details.fqdn) - vSAN cluster $cluster | vSAN Alarm Name - $healthCheckTestName | Alarm Description - $healthCheckTestShortDescription"
                }
                if ($healthCheckTestHealth -eq "red") {
                    $overallStatus = ($overallStatus, 2 | Measure-Object -Max).Maximum
                    Write-Error "vSAN status is RED. Please check the vSAN health before continuing."
                    Write-Error "$($vCenterServer.details.fqdn) - vSAN Clustername $cluster | vSAN Alarm Name - $healthCheckTestName | Alarm Description - $healthCheckTestShortDescription"
                }
            }
        }

        if ($overallStatus -eq 0){
            Write-Output "The vSAN health status for $cluster is GREEN."
        }
        return $overallStatus
    }
    Catch {
        Debug-ExceptionWriter -object $_
    }
    Finally {
        if ($vCenterServer) { Disconnect-VIServer -server $vCenterServer.details.fqdn -Confirm:$false -WarningAction SilentlyContinue }
    }
}

Function Get-EsxiConnectionState {
    <#
        .SYNOPSIS
        Get the ESXi host connection state from vCenter Server.

        .DESCRIPTION
        The Get-EsxiConnectionState cmdlet gets the connection state of an ESXi host. One of "Connected", "Disconnected", "Maintenance", or "NotResponding"
        Depends on a connection to a vCenter Server instance.

        .EXAMPLE
        Get-EsxiConnectionState -esxiFqdn sfo01-m01-esx01.sfo.rainpole.io
        This example gets an ESXi host's connection state.

        .PARAMETER esxiFqdn
        The FQDN of the ESXi host.
    #>

    Param (
        [Parameter (Mandatory = $true)] [ValidateNotNullOrEmpty()] [String] $esxiFqdn
    )

    $response = Get-VMHost -name $esxiFqdn
    return $response.ConnectionState
}

Function Set-EsxiConnectionState {
    <#
        .SYNOPSIS
        Sets the ESXi host connection state in vCenter Server.

        .DESCRIPTION
        The Set-EsxiConnectionState cmdlet sets the connection state of an ESXi host. One of "Connected", "Disconnected" or "Maintenance".
        If setting the connection state to Maintenance, you may provide the VsanDataMigrationMode for a vSAN environment. One of "Full", "EnsureAccessibility", or "NoDataMigration".
        Depends on a connection to a vCenter Server instance.

        .EXAMPLE
        Set-EsxiConnectionState -esxiFqdn sfo01-m01-esx01.sfo.rainpole.io -state Connected
        This example sets an ESXi host's connection state to Connected.

        .EXAMPLE
        Set-EsxiConnectionState -esxiFqdn sfo01-m01-esx01.sfo.rainpole.io -state Maintenance -vsanDataMigrationMode Full
        This example sets an ESXi host's connection state to Maintenance with a Full data migration.

        .PARAMETER esxiFqdn
        The FQDN of the ESXi host.

        .PARAMETER state
        The connection state to set the ESXi host to. One of "Connected", "Disconnected" or "Maintenance".

        .PARAMETER vsanDataMigrationMode
        The vSAN data migration mode to use when setting the ESXi host to Maintenance. One of "Full", "EnsureAccessibility", or "NoDataMigration".

        .PARAMETER timeout
        The timeout in seconds to wait for the ESXi host to reach the desired connection state. Default is 18000 seconds (5 hours).

        .PARAMETER pollInterval
        The poll interval in seconds to check the ESXi host connection state. Default is 60 seconds.
    #>

    Param (
        [Parameter (Mandatory = $true)] [ValidateNotNullOrEmpty()] [String] $esxiFqdn,
        [Parameter (Mandatory = $true)] [ValidateSet ("Connected", "Disconnected", "Maintenance")] [String] $state,
        [Parameter (Mandatory = $false)] [ValidateSet ("Full", "EnsureAccessibility", "NoDataMigration")] [String] $vsanDataMigrationMode,
        [Parameter (Mandatory = $false)] [ValidateNotNullOrEmpty()] [String] $timeout = 18000,
        [Parameter (Mandatory = $false)] [ValidateNotNullOrEmpty()] [String] $pollInterval = 60
    )

    if ($state -ieq (Get-EsxiConnectionState -esxiFqdn $esxiFqdn)) {
        Write-Warning "ESXi host $esxiFqdn is already in the $state connection state: SKIPPED"
        return
    }
    if ($state -ieq "maintenance") {
        if ($PSBoundParameters.ContainsKey("vsanDataMigrationMode")) {
            Write-Output "Entering $state connection state for ESXi host $esxiFqdn with vSAN data migration mode set to $vsanDataMigrationMode."
            Set-VMHost -VMHost $esxiFqdn -State $state -VsanDataMigrationMode $vsanDataMigrationMode -Evacuate -confirm:$false
        } else {
            Write-Output "Entering $state connection state for ESXi host $esxiFqdn."
            Set-VMHost -VMHost $esxiFqdn -State $state -Evacuate -confirm:$false
        }
    } else {
        Write-Output "Changing the connection state for ESXi host $esxiFqdn to $state."
        Set-VMHost -VMHost $esxiFqdn -State $state -confirm:$false
    }
    $timeout = New-TimeSpan -Seconds $timeout
    $stopwatch = [System.Diagnostics.Stopwatch]::StartNew()
    do {
        $currentState = Get-EsxiConnectionState -esxiFqdn $esxiFqdn
        if ($state -ieq $currentState) {
            Write-Output "Successfully changed the connection state for ESXi host $esxiFqdn to $state."
            break
        } else {
            if ($state -ieq "Connected"){
                Set-VMHost -VMHost $esxiFqdn -State $state -confirm:$false -ErrorAction SilentlyContinue -ErrorVariable $errMsg -WarningAction SilentlyContinue
            }
            Write-Output "Polling the connection every $pollInterval seconds. Waiting for the connection state to change to $state."
        }
        Start-Sleep -Seconds $pollInterval
    } while ($stopwatch.elapsed -lt $timeout)
}

Function Get-EsxiLockdownMode {
    <#
        .SYNOPSIS
        Get the ESXi host lockdown mode state from vCenter Server.

        .DESCRIPTION
        The Get-EsxiLockdownMode cmdlet gets the lockdown mode value for all ESXI hosts in a given cluster or for a given ESXi host within the cluster.
        If esxiFqdn is provided, only the value for that host is returned.

        .EXAMPLE
        Get-EsxiLockdownMode -server sfo-vcf01.sfo.rainpole.io -user administrator@vsphere.local -pass VMw@re1! -domain sfo-m01 -cluster sfo-m01-cl01
        This example retrieves the lockdown mode for each ESXi host in a cluster.

        .EXAMPLE
        Get-EsxiLockdownMode -server sfo-vcf01.sfo.rainpole.io -user administrator@vsphere.local -pass VMw@re1! -domain sfo-m01 -cluster sfo-m01-cl01 -esxiFqdn sfo01-m01-esx01.sfo.rainpole.io
        This example retrieves the lockdown mode state for an ESXi host in a given cluster.

        .PARAMETER server
        The FQDN of the SDDC Manager.

        .PARAMETER user
        The username to authenticate to SDDC Manager.

        .PARAMETER pass
        The password to authenticate to SDDC Manager.

        .PARAMETER domain
        The name of the workload domain in which the cluster is located.

        .PARAMETER cluster
        The name of the cluster in which the ESXi host is located.

        .PARAMETER esxiFqdn
        The FQDN of the ESXi host to retrieve the lockdown mode state for.
    #>

    Param (
        [Parameter (Mandatory = $true)] [ValidateNotNullOrEmpty()] [String] $server,
        [Parameter (Mandatory = $true)] [ValidateNotNullOrEmpty()] [String] $user,
        [Parameter (Mandatory = $true)] [ValidateNotNullOrEmpty()] [String] $pass,
        [Parameter (Mandatory = $true)] [ValidateNotNullOrEmpty()] [String] $domain,
        [Parameter (Mandatory = $true)] [ValidateNotNullOrEmpty()] [String] $cluster,
        [Parameter (Mandatory = $false)] [ValidateNotNullOrEmpty()] [String] $esxiFqdn
    )

    Try {
        $vCenterServer = Get-vCenterServer -server $server -user $user -pass $pass -domain $domain
        if (Get-Cluster | Where-Object { $_.Name -eq $cluster }) {
            if ($PsBoundParameters.ContainsKey("esxiFqdn")) {
                $esxiHosts = Get-Cluster $cluster | Get-VMHost -Name $esxiFqdn
            } else {
                $esxiHosts = Get-Cluster $cluster | Get-VMHost | Sort-Object -Property Name
            }
            if (!$esxiHosts) { Write-Warning "No ESXi hosts found within cluster $cluster." }
        } else {
            Write-Error "Unable to locate cluster $cluster in $($vCenterServer.details.fqdn) vCenter Server: PRE_VALIDATION_FAILED" -ErrorAction Stop
        }

        foreach ($esxiHost in $esxiHosts) {
            $lockdownMode = (Get-VMHost -name $esxiHost).ExtensionData.Config.LockdownMode
            Write-Output "ESXi host $esxiHost lockdown mode is set to $lockdownMode."
        }
        if ($PsBoundParameters.ContainsKey("esxiFqdn")) {
            return $lockdownMode
        }
    }
    Catch {
        Debug-ExceptionWriter -object $_
    }
}

Function Set-EsxiLockdownMode {
    <#
        .SYNOPSIS
        Set the lockdown mode for all ESXi hosts in a given cluster.

        .DESCRIPTION
        The Set-EsxiLockdownMode cmdlet sets the lockdown mode for all ESXi hosts in a given cluster.

        .EXAMPLE
        Set-EsxiLockdownMode -server sfo-vcf01.sfo.rainpole.io -user administrator@vsphere.local -pass VMw@re1! -domain sfo-m01 -cluster sfo-m01-cl01 -enable
        This example will enable the lockdown mode for all ESXi hosts in a cluster.

        .EXAMPLE
        Set-EsxiLockdownMode -server sfo-vcf01.sfo.rainpole.io -user administrator@vsphere.local -pass VMw@re1! -domain sfo-m01 -cluster sfo-m01-cl01 -disable
        This example will disable the lockdown mode for all ESXi hosts in a cluster.

        .PARAMETER server
        The FQDN of the SDDC Manager.

        .PARAMETER user
        The username to authenticate to SDDC Manager.

        .PARAMETER pass
        The password to authenticate to SDDC Manager.

        .PARAMETER domain
        The name of the workload domain in which the cluster is located.

        .PARAMETER cluster
        The name of the cluster in which the ESXi host is located.

        .PARAMETER enable
        Enable lockdown mode for the ESXi host(s).

        .PARAMETER disable
        Disable lockdown mode for the ESXi host(s).
    #>

    Param (
        [Parameter (Mandatory = $true)] [ValidateNotNullOrEmpty()] [String] $server,
        [Parameter (Mandatory = $true)] [ValidateNotNullOrEmpty()] [String] $user,
        [Parameter (Mandatory = $true)] [ValidateNotNullOrEmpty()] [String] $pass,
        [Parameter (Mandatory = $true)] [ValidateNotNullOrEmpty()] [String] $domain,
        [Parameter (Mandatory = $true)] [ValidateNotNullOrEmpty()] [String] $cluster,
        [Parameter (Mandatory = $true, ParameterSetName = "enable")] [ValidateNotNullOrEmpty()] [Switch] $enable,
        [Parameter (Mandatory = $true, ParameterSetName = "disable")] [ValidateNotNullOrEmpty()] [Switch] $disable
    )

    Try {
        $vCenterServer = Get-vCenterServer -server $server -user $user -pass $pass -domain $domain
        if (Get-Cluster | Where-Object { $_.Name -eq $cluster }) {
            $esxiHosts = Get-Cluster $cluster | Get-VMHost | Sort-Object -Property Name
            if (!$esxiHosts) { Write-Warning "No ESXi hosts found within $cluster cluster." }
        } else {
            Write-Error "Unable to locate Cluster $cluster in $($vCenterServer.details.fqdn) vCenter Server: PRE_VALIDATION_FAILED" -ErrorAction Stop
        }

        if ($PSBoundParameters.ContainsKey("enable")) {

            Write-Output "Enabling lockdown mode for each ESXi host in $cluster cluster"
            foreach ($esxiHost in $esxiHosts) {
                $currentLockdownMode = (Get-VMHost -name $esxiHost).ExtensionData.Config.LockdownMode
                if ($currentLockdownMode -eq "lockdownDisabled") {
                    ($esxiHost | Get-View).EnterLockdownMode()
                    Write-Output "Changing lockdown mode for ESXi host $esxiHost from $currentLockdownMode to lockdownNormal."
                    $newLockdownMode = (Get-VMHost -name $esxiHost).ExtensionData.Config.LockdownMode
                    if ($lockdownMode -eq $newLockdownMode) {
                        Write-Error "Unable to change lockdown mode for ESXi host $esxiHost from $currentLockdownMode to lockdownNormal. Lockdown mode is set to $newLockdownMode." -ErrorAction Stop}
                } else {
                    Write-Warning "Lockdown mode for ESXi host $esxiHost is already set to lockdownNormal: SKIPPED"
                }
            }
        }

        if ($PSBoundParameters.ContainsKey("disable")) {
            Write-Output "Disabling lockdown mode for each ESXi host in $cluster cluster."
            foreach ($esxiHost in $esxiHosts) {
                $currentLockdownMode = (Get-VMHost -name $esxiHost).ExtensionData.Config.LockdownMode
                if ($currentLockdownMode -ne "lockdownDisabled") {
                    ($esxiHost | Get-View).ExitLockdownMode()
                    Write-Output "Changing lockdown mode for ESXi host $esxiHost from $currentLockdownMode to lockdownDisabled."
                    $newLockdownMode = (Get-VMHost -name $esxiHost).ExtensionData.Config.LockdownMode
                    if ($currentLockdownMode -eq $newLockdownMode) {
                        Write-Error "Unable to change lockdown mode for ESXi host $esxiHost from $currentLockdownMode to lockdownDisabled. Lockdown mode is set to $newLockdownMode." -ErrorAction Stop
                    }
                } else {
                    Write-Warning "Lockdown mode for ESXi host $esxiHost is already set to lockdownDisabled: SKIPPED"
                }
            }
        }
    }
    Catch {
        Debug-ExceptionWriter -object $_
    }
}

Function Restart-EsxiHost {
    <#
        .SYNOPSIS
        Restart an ESXi host and poll for connection availability.

        .DESCRIPTION
        The Restart-EsxiHost cmdlet restarts an ESXi host and polls for connection availability.
        Timeout value is in seconds.

        .EXAMPLE
        Restart-EsxiHost -esxiFqdn sfo01-m01-esx01.sfo.rainpole.io -user root -pass VMw@re1! -poll $true -timeout 1800 -pollInterval 30
        This example restarts an ESXi host and polls the connection availability every 30 seconds. It will timeout after 1800 seconds.

        .PARAMETER esxiFqdn
        The FQDN of the ESXi host.

        .PARAMETER user
        The username to authenticate to the ESXi host.

        .PARAMETER pass
        The password to authenticate to the ESXi host.

        .PARAMETER poll
        Poll for connection availability after restarting the ESXi host. Default is true.

        .PARAMETER timeout
        The timeout value in seconds. Default is 1800 seconds.

        .PARAMETER pollInterval
        The poll interval in seconds. Default is 30 seconds.
    #>

    Param (
        [Parameter (Mandatory = $true)] [ValidateNotNullOrEmpty()] [String] $esxiFqdn,
        [Parameter (Mandatory = $true)] [ValidateNotNullOrEmpty()] [String] $user,
        [Parameter (Mandatory = $true)] [ValidateNotNullOrEmpty()] [String] $pass,
        [Parameter (Mandatory = $false)] [ValidateNotNullOrEmpty()] [bool] $poll = $true,
        [Parameter (Mandatory = $false)] [ValidateNotNullOrEmpty()] [String] $timeout = 1800,
        [Parameter (Mandatory = $false)] [ValidateNotNullOrEmpty()] [String] $pollInterval = 30
    )

    # Connect to the ESXi host.
    Connect-VIServer $esxiFqdn -User $user -password $pass -Force
    $vmHost = Get-VMHost -Server $esxiFqdn
    if (!$vmHost) {
        Write-Error "Unable to locate ESXi host with FQDN $esxiFqdn : PRE_VALIDATION_FAILED" -ErrorAction Stop
        return
    } else {
        Write-Output "Restarting $esxiFqdn"
    }

    # Get the ESXi host uptime before restart.
    $esxiUptime = New-TimeSpan -Start $vmHost.ExtensionData.Summary.Runtime.BootTime.ToLocalTime() -End (Get-Date)

<<<<<<< HEAD
    Restart-VMHost $esxiFqdn -server $esxiFqdn -Confirm:$false

=======
    Restart-VMHost $esxiFqdn -server $esxiFqdn
>>>>>>> 366b5dcf
    Disconnect-VIServer -server $esxiFqdn -Confirm:$false -WarningAction SilentlyContinue -ErrorAction SilentlyContinue | Out-Null

    if ($poll) {
        Write-Output "Waiting for ESXi host $esxiFqdn to restart. Polling the connection every $pollInterval seconds."
        Start-Sleep -Seconds $pollInterval
        $timeout = New-TimeSpan -Seconds $timeout
        $stopwatch = [System.Diagnostics.Stopwatch]::StartNew()
        do {
            if ((Test-NetConnection -ComputerName $esxiFqdn -Port 443 -WarningAction SilentlyContinue -ErrorAction SilentlyContinue).TcpTestSucceeded) {
                if (Connect-VIServer $esxiFqdn -User $user -Password $pass -Force -WarningAction SilentlyContinue -ErrorAction SilentlyContinue) {
                    $vmHost = Get-VMHost -Server $esxiFqdn
                    $currentUpTime = New-TimeSpan -Start $vmHost.ExtensionData.Summary.Runtime.BootTime.ToLocalTime() -End (Get-Date)
                    if ($($esxiUptime.TotalSeconds) -gt $($currentUpTime.TotalSeconds)) {
                        Write-Output "ESXi host $esxiFqdn has been restarted and is now accessible."
                    } else {
                        Write-Output "ESXi host $esxiFqdn uptime: $($esxiUptime.TotalSeconds) | Current Uptime - $($currentUpTime.TotalSeconds)"
                    }
                    Disconnect-VIServer -Server $esxiFqdn -Confirm:$false -WarningAction SilentlyContinue -ErrorAction SilentlyContinue | Out-Null
                    return
                }
            }
            Write-Output "Waiting for ESXi host $esxiFqdn to restart and become accessible."
            Start-Sleep -Seconds $pollInterval
        } while ($stopwatch.elapsed -lt $timeout)
        Write-Error "ESXi host $esxiFqdn did not respond after $($timeout.TotalMinutes) seconds. Please verify that the  ESXi host is online and accessible." -ErrorAction Stop
    } else {
        Write-Warning "Restart of ESXi host $esxiFqdn triggered without polling connection state. Please monitor the connection state in the vSphere Client."
    }
}

Function Install-EsxiCertificate {
    <#
        .SYNOPSIS
        Install a certificate for an ESXi host or for each ESXi host in a cluster.

        .DESCRIPTION
        The Install-EsxiCertificate cmdlet will replace the certificate for an ESXi host or for each ESXi host in a cluster.
        You must provide the directory containing the signed certificate files.
        Certificate names should be in format <FQDN>.crt e.g. sfo01-m01-esx01.sfo.rainpole.io.crt.
        The workflow will put the ESXi host in maintenance mode with full data migration,
        disconnect the ESXi host from the vCenter Server, replace the certificate, restart the ESXi host,
        and the exit maintenance mode once the ESXi host is online.

        .EXAMPLE
        Install-EsxiCertificate -server sfo-vcf01.sfo.rainpole.io -user administrator@vsphere.local -pass VMw@re1! -domain sfo-m01 -esxiFqdn sfo01-m01-esx01.sfo.rainpole.io -certificateDirectory F:\certificates -certificateFileExt ".cer"
        This example will install the certificate to the ESXi host sfo01-m01-esx01.sfo.rainpole.io in domain sfo-m01 from the provided path.

        .EXAMPLE
        Install-EsxiCertificate -server sfo-vcf01.sfo.rainpole.io -user administrator@vsphere.local -pass VMw@re1! -domain sfo-m01 -cluster sfo-m01-cl01 -certificateDirectory F:\certificates -certificateFileExt ".cer"
        This example will install certificates for each ESXi host in cluster sfo-m01-cl01 in workload domain sfo-m01 from the provided path.

        .PARAMETER server
        The FQDN of the SDDC Manager.

        .PARAMETER user
        The username to authenticate to SDDC Manager.

        .PARAMETER pass
        The password to authenticate to SDDC Manager.

        .PARAMETER domain
        The name of the workload domain in which the ESXi host is located.

        .PARAMETER cluster
        The name of the cluster in which the ESXi host is located.

        .PARAMETER esxiFqdn
        The FQDN of the ESXi host.

        .PARAMETER certificateDirectory
        The directory containing the signed certificate files.

        .PARAMETER certificateFileExt
        The file extension of the certificate files. One of ".crt", ".cer", ".pem", ".p7b", or ".p7c".

        .PARAMETER timeout
        The timeout in seconds for putting the ESXi host in maintenance mode. Default is 18000 seconds (5 hours).
    #>

    Param (
        [Parameter (Mandatory = $true)] [ValidateNotNullOrEmpty()] [String] $server,
        [Parameter (Mandatory = $true)] [ValidateNotNullOrEmpty()] [String] $user,
        [Parameter (Mandatory = $true)] [ValidateNotNullOrEmpty()] [String] $pass,
        [Parameter (Mandatory = $true)] [ValidateNotNullOrEmpty()] [String] $domain,
        [Parameter (Mandatory = $true, ParameterSetName = "cluster")] [ValidateNotNullOrEmpty()] [String] $cluster,
        [Parameter (Mandatory = $true, ParameterSetName = "host")] [ValidateNotNullOrEmpty()] [String] $esxiFqdn,
        [Parameter (Mandatory = $true) ] [ValidateNotNullOrEmpty()] [String] $certificateDirectory,
        [Parameter (Mandatory = $true)] [ValidateSet(".crt", ".cer", ".pem", ".p7b", ".p7c")] [String] $certificateFileExt,
        [Parameter (Mandatory = $false)] [ValidateNotNullOrEmpty()] [String] $timeout = 18000
    )

    Try {
        $vCenterServer = Get-vCenterServer -server $server -user $user -pass $pass -domain $domain
        if ($PsBoundParameters.ContainsKey("cluster")) {
            $clusterDetails = Get-VCFCluster -Name $cluster
            if ($clusterDetails) {
                $esxiHosts =  Get-VCFHost | Where-Object { $_.cluster.id -eq $clusterDetails.id } | Sort-Object -Property fqdn
                if (!$esxiHosts) { Write-Warning "No ESXi hosts found in cluster $cluster." }
            } else {
                Write-Error "Unable to locate cluster $cluster in $($vCenterServer.details.fqdn) vCenter Server: PRE_VALIDATION_FAILED" -ErrorAction Stop
            }
        } else {
            $esxiHosts = Get-VCFHost -fqdn $esxiFqdn
            if (!$esxiHosts) { Write-Error "No ESXi host $esxiFqdn found in workload domain $domain." -ErrorAction Stop }
        }

        # Certificate replacement starts here.
        $replacedHosts = New-Object Collections.Generic.List[String]
        $skippedHosts = New-Object Collections.Generic.List[String]
        foreach ($esxiHost in $esxiHosts) {
            $esxiFqdn = $esxiHost.fqdn
            $crtPath = "$certificateDirectory\$esxiFqdn$certificateFileExt"

            if (!(Test-Path $crtPath -PathType Leaf )) {
                Write-Error "Certificate not found at $crtPath. Skipping certificate replacement for ESXi host $esxiFqdn."
                $skippedHosts.Add($esxiFqdn)
                continue
            }

            if (Confirm-EsxiCertificateInstalled -server $server -user $user -pass $pass -esxiFqdn $esxiFqdn -signedCertificate $crtPath) {
                $skippedHosts.Add($esxiFqdn)
                continue
            } else {
                $esxiCredential = (Get-VCFCredential -resourcename $esxiFqdn | Where-Object { $_.username -eq "root" })
                if ($esxiCredential) {
                    if ($clusterDetails.primaryDatastoreType -ieq "vsan") {
                        Set-EsxiConnectionState -esxiFqdn $esxiFqdn -state "Maintenance" -VsanDataMigrationMode "Full" -timeout $timeout
                    } else {
                        Set-EsxiConnectionState -esxiFqdn $esxiFqdn -state "Maintenance" -timeout $timeout
                    }
                    Write-Output "Starting certificate replacement for ESXi host $esxiFqdn."
                    $esxCertificatePem = Get-Content $crtPath -Raw
                    Set-VIMachineCertificate -PemCertificate $esxCertificatePem -VMHost $esxiFqdn -ErrorAction Stop -Confirm:$false
                    $replacedHosts.Add($esxiFqdn)
<<<<<<< HEAD
                    #Set-EsxiConnectionState -esxiFqdn $esxiFqdn -state "Disconnected" -timeout $timeout
                    Restart-EsxiHost -esxiFqdn $esxiFqdn -user $($esxiCredential.username) -pass $($esxiCredential.password)
=======
                    
                    # Disconnect ESXi host from vCenter Server prior to restarting an ESXi host.
                    Set-EsxiConnectionState -esxiFqdn $esxiFqdn -state "Disconnected" -timeout $timeout
                    Restart-ESXiHost -esxiFqdn $esxiFqdn -user $($esxiCredential.username) -pass $($esxiCredential.password)
>>>>>>> 366b5dcf

                    # Connect to vCenter Server, set the ESXi host connection state, and exit maintenance mode.
                    Write-Output "Connecting to vCenter Server instance $($vCenterServer.details.fqdn) and exiting ESXi host $esxiFqdn from maintenance mode."
                    $vCenterServer = Get-vCenterServer -server $server -user $user -pass $pass -domain $domain
                    if ($vCenterServer) {
                        Set-EsxiConnectionState -esxiFqdn $esxiFqdn -state "Connected" -timeout $timeout
                        Start-Sleep -Seconds 30
                        Set-EsxiConnectionState -esxiFqdn $esxiFqdn -state "Connected"
                    } else {
                        Write-Error "Could not connect to vCenter Server instance $($vCenterServer.details.fqdn). Check the state of ESXi host $esxiFqdn using the Get-EsxiConnectionState cmdlet." -ErrorAction Stop
                        break
                    }
                } else {
                    Write-Error "Unable to get credentials for ESXI host $esxiFqdn from SDDC Manager."
                    $skippedHosts.Add($esxiFqdn)
                }
            }
        }
        Write-Output "--------------------------------------------------------------------------------"
		Write-Output "ESXi Host Certificate Replacement Summary:"
		Write-Output "--------------------------------------------------------------------------------"
        Write-Output "Succesfully completed certificate replacement for $($replacedHosts.Count) ESXi hosts:"
        foreach ($replacedHost in $replacedHosts) {
            Write-Output "$replacedHost"
        }
        Write-Warning "Skipped certificate replacement for $($skippedHosts.Count) ESXi hosts:"
        foreach ($skippedHost in $skippedHosts) {
            Write-Warning "$skippedHost : SKIPPED"
        }
		Write-Output "--------------------------------------------------------------------------------"
    }
    Catch {
        Debug-ExceptionWriter -object $_
    }
    Finally {
        if ($vCenterServer) { Disconnect-VIServer -server $vCenterServer.details.fqdn -Confirm:$false -WarningAction SilentlyContinue }
    }
}

###################################################  END FUNCTIONS  ###################################################
#######################################################################################################################
<|MERGE_RESOLUTION|>--- conflicted
+++ resolved
@@ -1140,12 +1140,8 @@
     # Get the ESXi host uptime before restart.
     $esxiUptime = New-TimeSpan -Start $vmHost.ExtensionData.Summary.Runtime.BootTime.ToLocalTime() -End (Get-Date)
 
-<<<<<<< HEAD
     Restart-VMHost $esxiFqdn -server $esxiFqdn -Confirm:$false
 
-=======
-    Restart-VMHost $esxiFqdn -server $esxiFqdn
->>>>>>> 366b5dcf
     Disconnect-VIServer -server $esxiFqdn -Confirm:$false -WarningAction SilentlyContinue -ErrorAction SilentlyContinue | Out-Null
 
     if ($poll) {
@@ -1280,15 +1276,10 @@
                     $esxCertificatePem = Get-Content $crtPath -Raw
                     Set-VIMachineCertificate -PemCertificate $esxCertificatePem -VMHost $esxiFqdn -ErrorAction Stop -Confirm:$false
                     $replacedHosts.Add($esxiFqdn)
-<<<<<<< HEAD
-                    #Set-EsxiConnectionState -esxiFqdn $esxiFqdn -state "Disconnected" -timeout $timeout
-                    Restart-EsxiHost -esxiFqdn $esxiFqdn -user $($esxiCredential.username) -pass $($esxiCredential.password)
-=======
                     
                     # Disconnect ESXi host from vCenter Server prior to restarting an ESXi host.
                     Set-EsxiConnectionState -esxiFqdn $esxiFqdn -state "Disconnected" -timeout $timeout
                     Restart-ESXiHost -esxiFqdn $esxiFqdn -user $($esxiCredential.username) -pass $($esxiCredential.password)
->>>>>>> 366b5dcf
 
                     # Connect to vCenter Server, set the ESXi host connection state, and exit maintenance mode.
                     Write-Output "Connecting to vCenter Server instance $($vCenterServer.details.fqdn) and exiting ESXi host $esxiFqdn from maintenance mode."
