# Copyright 2023-2024 Broadcom. All Rights Reserved.
# SPDX-License-Identifier: BSD-2

# THE SOFTWARE IS PROVIDED "AS IS", WITHOUT WARRANTY OF ANY KIND, EXPRESS OR IMPLIED, INCLUDING BUT NOT LIMITED TO THE
# WARRANTIES OF MERCHANTABILITY, FITNESS FOR A PARTICULAR PURPOSE AND NONINFRINGEMENT. IN NO EVENT SHALL THE AUTHORS OR
# COPYRIGHT HOLDERS BE LIABLE FOR ANY CLAIM, DAMAGES OR OTHER LIABILITY, WHETHER IN AN ACTION OF CONTRACT, TORT OR
# OTHERWISE, ARISING FROM, OUT OF OR IN CONNECTION WITH THE SOFTWARE OR THE USE OR OTHER DEALINGS IN THE SOFTWARE.

# Allow communication with self-signed certificates when using Powershell Core. If you require all communications to be
# secure and do not wish to allow communication with self-signed certificates, remove lines 19-39 before importing the
# module.

if ($PSEdition -eq 'Core') {
    $PSDefaultParameterValues.Add("Invoke-RestMethod:SkipCertificateCheck", $true)
    [System.Net.ServicePointManager]::SecurityProtocol = [System.Net.SecurityProtocolType]::Tls12;
    Set-PowerCLIConfiguration -InvalidCertificateAction Ignore -Confirm:$false | Out-Null
}

if ($PSEdition -eq 'Desktop') {
    # Allow communication with self-signed certificates when using Windows PowerShell
    [System.Net.ServicePointManager]::SecurityProtocol = [System.Net.SecurityProtocolType]::Tls12;
    Set-PowerCLIConfiguration -InvalidCertificateAction Ignore -Confirm:$false | Out-Null

    if ("TrustAllCertificatePolicy" -as [type]) {} else {
        Add-Type @"
    using System.Net;
    using System.Security.Cryptography.X509Certificates;
    public class TrustAllCertificatePolicy : ICertificatePolicy {
        public TrustAllCertificatePolicy() {}
        public bool CheckValidationResult(
            ServicePoint sPoint, X509Certificate certificate,
            WebRequest wRequest, int certificateProblem) {
            return true;
        }
    }
"@
        [System.Net.ServicePointManager]::CertificatePolicy = New-Object TrustAllCertificatePolicy
    }
}

##########################################################################
#Region     Non Exported Functions                                  ######
Function Get-Password {
    param (
        [string]$user,
        [string]$password
    )

    if ([string]::IsNullOrEmpty($password)) {
        $secureString = Read-Host -Prompt "Enter the password for $user" -AsSecureString
        $password = ConvertFrom-SecureString $secureString -AsPlainText
    }
    return $password
}

Function Get-VcenterService {
    <#
    .DESCRIPTION
    The Get-VcenterService retrieves the service's current status and health from vCenter Server and returns with an
    ordered hash object with the service name and health.

    .EXAMPLE
    Get-VcenterService -serviceName "certificateauthority"
    This example retrieves the status and health of the vCenter Server service named "certificateauthority"

    .PARAMETER serviceName
    The name of the vCenter Server service.
    #>

    Param (
        [Parameter (Mandatory = $true)] [ValidateNotNullOrEmpty()] [String] $serviceName
    )

    $serviceExists = Invoke-GetService -Service $serviceName -ErrorAction SilentlyContinue
    if ($serviceExists -eq $null) {
        Write-Error "Service $serviceName does not exist." -ErrorAction Stop
        Exit
    } else {
        return [ordered]@{
            name = $serviceName
            status = $serviceExists.state
            health = $serviceExists.health
        }
    }
}

Function Restart-VcenterService {
    <#
    .DESCRIPTION
    The Restart-VcenterService restart the vCenter Server service taken from parameter value and returns a hash object
    with the service name, the service status, and the result from restart operation.

    .EXAMPLE
    Restart-VcenterService -serviceName "certificateauthority"
    This example restart the vCenter server service named "certificateauthority"

    .PARAMETER serviceName
    The name of the vCenter Server service.
    #>
    param (
        [string]$serviceName
    )

    Invoke-RestartService -Service $serviceName | Out-Null

    for ($count = 0; $count -lt 16; $count++) {
        $serviceStatus = Get-VcenterService -Service $serviceName
        if ($serviceStatus.status -eq "STARTED" -and $serviceStatus.health -eq "HEALTHY") {
            return [ordered]@{
                name = $serviceName
                status = "GREEN"
                result = "Successfully restarted service."
            }
        } elseif ($serviceStatus.status -eq "STARTING" -or $serviceStatus.status -eq "STOPPING") {
            # Service is still starting or stopped state; sleep for 20 seconds before retry.
            Sleep-Time -Seconds 20
        } elseif ($serviceStatus.status -eq "STARTED" -and $serviceStatus.health -eq "HEALTHY_WITH_WARNINGS") {
            return [ordered]@{
                name = $serviceName
                status = "YELLOW"
                result = "Issues restarting service: the health state is HEALTHY_WITH_WARNINGS."
            }
        } elseif (($serviceStatus.status -eq "STARTED") -and ($serviceStatus.health -eq "DEGRADED")) {
            return [ordered]@{
                name = $serviceName
                status = "RED"
                result = "Failed restarting service: the health state is DEGRADED."
            }
        } elseif ($serviceStatus.status -eq "STOPPED") {
            return [ordered]@{
                name = $serviceName
                status = "RED"
                result = "Failed restarting service: the service status is STOPPED."
            }
        } elseif ($count -gt 14) {
            # Operation timed out
            return [ordered]@{
                name = $serviceName
                status = "RED"
                result = "Failed restarting service: unable to retrieve service status. Operation timed out."
            }
        }
    }
}

#EndRegion  Non Exported Functions                                  ######
##########################################################################

#######################################################################################################################
#####################################################  FUNCTIONS  #####################################################

Function Get-vCenterServer {
    <#
        .SYNOPSIS
        Retrieves the vCenter Server details and connection object from SDDC Manager using either a workload domain
        name or ESXi host FQDN.

        .DESCRIPTION
        The Get-vCenterServer retrieves the vCenter Server details and connection object from SDDC Manager using either
        a workload domain name or ESXi host FQDN.
        The cmdlet connects to the SDDC Manager using the -server, -user, and -password values.
        - Validates that network connectivity and authentication is possible to SDDC Manager.
        - Validates that network connectivity and authentication is possible to vCenter Server.
        - Validates that the workload domain exists in the SDDC Manager inventory.
        - Connects to vCenter Server and returns its details and connection in a single object.

        .EXAMPLE
        Get-vCenterServer -server sfo-vcf01.sfo.rainpole.io -user administrator@vsphere.local -pass VMw@re1! -esxiFqdn sfo01-m01-esx01.sfo.rainpole.io
        This example retrieves the vCenter Server details and connection object to which the ESXi host with The fully qualified domain name of sfo01-m01-esx01.sfo.rainpole.io belongs.

        .EXAMPLE
        Get-vCenterServer -server sfo-vcf01.sfo.rainpole.io -user administrator@vsphere.local -pass VMw@re1! -domain sfo-m01
        This example retrieves the vCenter Server details and connection object belonging to the domain sfo-m01.

        .PARAMETER server
        The fully qualified domain name of the SDDC Manager appliance.

        .PARAMETER user
        The username to authenticate to the SDDC Manager instance.

        .PARAMETER pass
        The password to authenticate to the SDDC Manager instance.

        .PARAMETER domain
        The name of the workload domain to retrieve the vCenter Server details from SDDC Manager for the connection object.

        .PARAMETER esxiFqdn
        The fully qualified domain name of the ESXi host to validate against the SDDC Manager inventory.
    #>

    Param (
        [Parameter (Mandatory = $true)] [ValidateNotNullOrEmpty()] [String] $server,
        [Parameter (Mandatory = $true)] [ValidateNotNullOrEmpty()] [String] $user,
        [Parameter (Mandatory = $true)] [ValidateNotNullOrEmpty()] [String] $pass,
        [Parameter (Mandatory = $true, ParameterSetName = "domain")] [String] $domain,
        [Parameter (Mandatory = $true, ParameterSetName = "esxifqdn")] [String] $esxiFqdn
    )

    if (Test-VCFConnection -server $server) {
        if (Test-VCFAuthentication -server $server -user $user -pass $pass) {
            if ($PsBoundParameters.ContainsKey("domain")) {
                $domain = $(Get-VCFWorkloadDomain | Where-Object { $_.name -eq $domain }).name
            } else {
                $esxiHost = Get-VCFHost -fqdn $esxiFqdn
                if (!$esxiHost) {
                    Throw "ESXi host not found. Please check the provided FQDN: $esxiFqdn."
                }
                $domain = $(Get-VCFWorkloadDomain -id $($esxiHost.domain.id)).name
            }
            if ($vcfvCenterDetails = Get-vCenterServerDetail -server $server -user $user -pass $pass -domain $domain) {
                if (Test-VsphereConnection -server $($vcfvCenterDetails.fqdn)) {
                    if ($connection = Connect-VIServer -server $vcfvCenterDetails.fqdn -user $vcfvCenterDetails.ssoAdmin -pass $vcfvCenterDetails.ssoAdminPass) {
                        $vcfvCenterServerObject = New-Object -TypeName psobject
                        $vcfvCenterServerObject | Add-Member -NotePropertyName 'details' -NotePropertyValue $vcfvCenterDetails
                        $vcfvCenterServerObject | Add-Member -NotePropertyName 'connection' -NotePropertyValue $connection
                        return $vcfvCenterServerObject
                    }
                }
            } else {
                Throw "Unable to return vCenter Server details: PRE_VALIDATION_FAILED"
            }
        } else {
            Throw "Unable to obtain access token from SDDC Manager ($server), check credentials: PRE_VALIDATION_FAILED"
        }
    } else {
        Throw "Unable to connect to ($server): PRE_VALIDATION_FAILED"
    }
}


Function Get-VCFCertificateThumbprint {
    <#
        .SYNOPSIS
        Retrieves certificate thumbprints for ESXi hosts or vCenter Server instances.

        .DESCRIPTION
        The Get-VCFCertificateThumbprint cmdlet retrieves certificate thumbprints for ESXi hosts or vCenter Server
        instances.

        .EXAMPLE
        Get-VCFCertificateThumbprint -esxi -server sfo-vcf01.sfo.rainpole.io -user administrator@vsphere.local -pass VMw@re1! -esxiFqdn sfo01-m01-esx01.sfo.rainpole.io
        This example retrieves the ESXi host's certificate thumbprint for an ESXi host with The fully qualified domain name of sfo01-m01-esx01.sfo.rainpole.io.

        .EXAMPLE
        Get-VCFCertificateThumbprint -vcenter -server sfo-vcf01.sfo.rainpole.io -user administrator@vsphere.local -pass VMw@re1! -domain sfo-m01 -issuer rainpole
        This example retrieves the vCenter Server instance's certificate thumbprints for the vCenter Server instance belonging to domain sfo-m01 and a matching issuer "rainpole".

        .PARAMETER esxi
        Switch to retrieve the certificate thumbprint for an ESXi host.

        .PARAMETER vcenter
        Switch to retrieve the certificate thumbprints for a vCenter Server instance.

        .PARAMETER server
        The fully qualified domain name of the SDDC Manager instance.

        .PARAMETER user
        The username to authenticate to the SDDC Manager instance.

        .PARAMETER pass
        The password to authenticate to the SDDC Manager instance.

        .PARAMETER domain
        The name of the workload domain (only required when using the "vCenter" parameter).

        .PARAMETER issuer
        The name of the issuer to match with the vCenter Server instance's certificate thumbprints (only required when using the "vCenter" parameter).
    #>

    Param (
        [Parameter (Mandatory = $true, ParameterSetName = "ESXi")] [ValidateNotNullOrEmpty()] [Switch] $esxi,
        [Parameter (Mandatory = $true, ParameterSetName = "vCenter")] [ValidateNotNullOrEmpty()] [Switch] $vcenter,
        [Parameter (Mandatory = $true)] [ValidateNotNullOrEmpty()] [String] $server,
        [Parameter (Mandatory = $true)] [ValidateNotNullOrEmpty()] [String] $user,
        [Parameter (Mandatory = $false)] [ValidateNotNullOrEmpty()] [String] $pass,
        [Parameter (Mandatory = $false, ParameterSetName = "ESXi")] [ValidateNotNullOrEmpty()] [String] $esxiFqdn,
        [Parameter (Mandatory = $false, ParameterSetName = "vCenter")] [ValidateNotNullOrEmpty()] [String] $domain,
        [Parameter (Mandatory = $false, ParameterSetName = "vCenter")] [ValidateNotNullOrEmpty()] [String] $issuer
    )

    $pass = Get-Password -User $user -Password $pass

    Try {
        if ($PsBoundParameters.ContainsKey("esxi")) {
            $vCenterServer = Get-vCenterServer -server $server -user $user -pass $pass -esxiFqdn $esxiFqdn
            $esxiCertificateThumbprint = $(Get-VIMachineCertificate -Server $($vCenterServer.details.fqdn) -VMHost $esxiFqdn).Certificate.Thumbprint
            return $esxiCertificateThumbprint
        } else {
            $vCenterServer = Get-vCenterServer -server $server -user $user -pass $pass -domain $domain
            $vcTrustedCert = Get-VITrustedCertificate -Server $vCenterServer.details.fqdn

            if ($vcTrustedCert) {
                if ($PsBoundParameters.ContainsKey("issuer")) {
                    $vcTrustedCert = $vcTrustedCert | Where-Object { $_.issuer -match $issuer }
                }
                $vcCertificateThumbprint = $vcTrustedCert.Certificate.Thumbprint
                return $vcCertificateThumbprint
            } else {
                Write-Error "Unable to retrieve certificates from vCenter Server instance $($vCenterServer.details.fqdn)." -ErrorAction Stop
            }
        }
    }
    Catch {
        Debug-ExceptionWriter -object $_
    } Finally {
        if ($vCenterServer) { Disconnect-VIServer -server $vCenterServer.details.fqdn -Confirm:$false -WarningAction SilentlyContinue }
    }
}


Function Test-EsxiCertMgmtChecks {

    <#
        .SYNOPSIS
        Run the checks required for ESXi Certificate Management for a given cluster or an ESXi host.

        .DESCRIPTION
        The Test-EsxiCertMgmtChecks runs the checks required for ESXi Certificate Management for a given cluster or an
        ESXi host. The following checks are run:
        - Check ESXi Certificate Mode
        - Check ESXi Lockdown Mode
        - Confirm CA In vCenter Server
        - Check vSAN Health Status

        .EXAMPLE
        Test-EsxiCertMgmtChecks -server sfo-vcf01.sfo.rainpole.io -user administrator@vsphere.local -pass VMw@re1! -domain sfo-m01 -cluster sfo-m01-cl01 -issuer rainpole -signedCertificate F:\Certificates\Root64.cer
        This example runs the checks required for ESXi Certificate Management for the cluster belonging to the domain sfo-m01.

        .EXAMPLE
        Test-EsxiCertMgmtChecks -server sfo-vcf01.sfo.rainpole.io -user administrator@vsphere.local -pass VMw@re1! -domain sfo-m01 -cluster sfo-m01-cl01 -esxiFqdn sfo01-m01-esx01.sfo.rainpole.io -issuer rainpole -signedCertificate F:\Certificates\Root64.cer
        This example runs the checks required for ESXi Certificate Management for an ESXi host belonging to the domain sfo-m01.

        .PARAMETER server
        The fully qualified domain name of the SDDC Manager instance.

        .PARAMETER user
        The username to authenticate to the SDDC Manager instance.

        .PARAMETER pass
        The password to authenticate to the SDDC Manager instance.

        .PARAMETER domain
        The name of the workload domain to retrieve the vCenter Server instance's certificate thumbprints from.

        .PARAMETER cluster
        The name of the cluster in which the ESXi host is located.

        .PARAMETER esxiFqdn
        The fully qualified domain name of the ESXi host to verify the certificate thumbprint against.

        .PARAMETER signedCertificate
        The complete path for the signed certificate file.

        .PARAMETER issuer
        The name of the issuer to match with the vCenter Server instance's certificate thumbprints.
    #>

    Param (
        [Parameter (Mandatory = $true)] [ValidateNotNullOrEmpty()] [String] $server,
        [Parameter (Mandatory = $true)] [ValidateNotNullOrEmpty()] [String] $user,
        [Parameter (Mandatory = $false)] [ValidateNotNullOrEmpty()] [String] $pass,
        [Parameter (Mandatory = $true)] [ValidateNotNullOrEmpty()] [String] $domain,
        [Parameter (Mandatory = $true)] [ValidateNotNullOrEmpty()] [String] $cluster,
        [Parameter (Mandatory = $false)] [ValidateNotNullOrEmpty()] [String] $esxiFqdn,
        [Parameter (Mandatory = $true)] [ValidateNotNullOrEmpty()] [String] $signedCertificate,
        [Parameter (Mandatory = $false)] [ValidateNotNullOrEmpty()] [String] $issuer
    )

    $pass = Get-Password -User $user -Password $pass

    $errorMessage = @()
    $warningMessage = @()
    $statusMessage = @()

    Try {
		Write-Output "############## Running Prechecks for ESXi Certificate Management ###############"

		$status = "FAILED"
        $vCenterServer = Get-vCenterServer -server $server -user $user -pass $pass -domain $domain
        $mode = Get-EsxiCertificateMode -server $server -user $user -pass $pass -domain $domain
        if ($mode -ne "custom"){
            $msg = "Certificate Management Mode is not set to $mode on the vCenter Server instance $($vCenterServer.details.fqdn)."
            $errorMessage += $msg
        } else {
            $msg = "Certificate Management Mode is set to $mode on the vCenter Server instance $($vCenterServer.details.fqdn)."
            $statusMessage += $statusMessage
			$status = "PASSED"
        }

        Write-Output "Check ESXi Certificate Mode: $status"

		$status = "FAILED"
        if ($PsBoundParameters.ContainsKey("esxiFqdn")){
            $lockdownModes = Get-EsxiLockdownMode -server $server -user $user -pass $pass -domain $domain -cluster $cluster -esxiFqdn $esxiFqdn
        } else {
            $lockdownModes = Get-EsxiLockdownMode -server $server -user $user -pass $pass -domain $domain -cluster $cluster
        }

        foreach ($lockdownMode in $lockdownModes) {
            if ($lockdownMode -like "*lockdownDisabled*"){
                $statusMessage += $lockdownMode
				$status = "PASSED"
            } else {
                $errorMessage += $lockdownMode
            }
        }

		Write-Output "Check ESXi Lockdown Mode: $status"

		$status = "FAILED"
        $caStatus = Confirm-CAInvCenterServer -server $server -user $user -pass $pass -domain $domain -issuer $issuer -signedCertificate $signedCertificate
        if ($caStatus -eq $true) {
            $msg = "Signed certificate thumbprint matches with the vCenter Server certificate authority thumbprint."
            $statusMessage += $msg
			$status = "PASSED"
        } elseif ($caStatus -eq $false) {
            $msg = "Signed certificate thumbprint does not match any of the vCenter Server certificate authority thumbprints."
            $errorMessage += $msg
        } else {
            $msg = "Error: Unable to Confirm CA In vCenter Server."
            $msg = $msg + $caStatus
            $errorMessage += $msg
        }

		Write-Output "Confirm CA In vCenter Server: $status"

		$status = "FAILED"
        $vsanStatus = Get-vSANHealthSummary -server $server -user $user -pass $pass -domain $domain -cluster $cluster -errorAction SilentlyContinue -ErrorVariable errorMsg -WarningAction SilentlyContinue -WarningVariable warnMsg
        if ($warnMsg){
            $warningMessage += $warnMsg
            $status = "WARNING"
        }
        if ($errorMsg){
            $errorMessage += $errorMsg
        }
        if ($vsanStatus -eq 0){
            $status = "PASSED"
            $statusMessage += $vsanStatus
        }

        Write-Output "Check vSAN Health Status: $status"

		Write-Output "############## Finished Running Prechecks for ESXi Certificate Management ###############"

        if ($statusMessage){
            Write-Debug "############## Status of ESXi Certificate Management Prechecks : ###############"
			foreach ($msg in $statusMessage) {
				Write-Debug $msg
			}
        }

        if ($warningMessage){
			Write-Output "############## Warnings Raised While Running Prechecks for ESXi Certificate Management : ###############"
			foreach ($msg in $warningMessage) {
				Write-Warning $msg
			}
		}

		if ($errorMessage){
			Write-Output "############## Issues Found While Running Prechecks for ESXi Certificate Management : ###############"
			foreach ($msg in $errorMessage) {
				Write-Error $msg
			}
        }
    } Catch {
        Debug-ExceptionWriter -object $_
    }
}

Function Confirm-EsxiCertificateInstalled {
    <#
        .SYNOPSIS
        Verifies if the provided certificate is already on the ESXi host.

        .DESCRIPTION
        The Confirm-EsxiCertificateInstalled cmdlet will get the thumbprint from the provided signed certificate and
        matches it with the certificate thumbprint from ESXi host. You need to pass in the complete path for the
        certificate file. Returns true if certificate is already installed, else returns false.

        .EXAMPLE
        Confirm-EsxiCertificateInstalled -server sfo-vcf01.sfo.rainpole.io -user administrator@vsphere.local -pass VMw@re1! -esxiFqdn sfo01-w01-esx01.sfo.rainpole.io -signedCertificate F:\certificates\sfo01-w01-esx01.sfo.rainpole.io.cer
        This example checks the thumbprint of the provided signed certificate with the thumbprint on ESXi host.

        .PARAMETER server
        The fully qualified domain name of the SDDC Manager instance.

        .PARAMETER user
        The username to authenticate to the SDDC Manager instance.

        .PARAMETER pass
        The password to authenticate to the SDDC Manager instance.

        .PARAMETER esxiFqdn
        The fully qualified domain name of the ESXi host to verify the certificate thumbprint against.

        .PARAMETER signedCertificate
        The complete path for the signed certificate file.
    #>

    Param (
        [Parameter (Mandatory = $true)] [ValidateNotNullOrEmpty()] [String] $server,
        [Parameter (Mandatory = $true)] [ValidateNotNullOrEmpty()] [String] $user,
        [Parameter (Mandatory = $false)] [ValidateNotNullOrEmpty()] [String] $pass,
        [Parameter (Mandatory = $true)] [ValidateNotNullOrEmpty()] [String] $esxiFqdn,
        [Parameter (Mandatory = $true)] [ValidateNotNullOrEmpty()] [String] $signedCertificate
    )

    $pass = Get-Password -User $user -Password $pass

    Try {
        if (Test-Path $signedCertificate -PathType Leaf ) {
            Write-Debug "Certificate file found - $signedCertificate"
        } else {
            Write-Error "Could not find certificate in $signedCertificate." -ErrorAction Stop
            return
        }
        $esxiCertificateThumbprint = Get-VCFCertificateThumbprint -esxi -server $server -user $user -pass $pass -esxiFqdn $esxiFqdn
        $crt = New-Object -TypeName System.Security.Cryptography.X509Certificates.X509Certificate2($signedCertificate)
        $signedCertThumbprint = $crt.Thumbprint

        if ($esxiCertificateThumbprint -eq $signedCertThumbprint) {
            Write-Debug "Signed certificate thumbprint matches with the ESXi host certificate thumbprint."
            Write-Warning "Certificate is already installed on ESXi host $esxiFqdn : SKIPPED"
            return $true
        } else {
            Write-Debug "ESXi host's certificate thumbprint ($esxiCertificateThumbprint) does not match with the thumbprint of provided certificate ($signedCertThumbprint)"
            Write-Debug "Provided certificate is not installed on ESXi host $esxiFqdn."
            return $false
        }
    }
    Catch {
        Debug-ExceptionWriter -object $_
    }
}

Function Confirm-CAInvCenterServer {
    <#
        .SYNOPSIS
        Verifies the root certificate thumbprint matches with one of the CA thumbprints from vCenter Server instance.

        .DESCRIPTION
        The Confirm-CAInvCenterServer cmdlet gets the thumbprint from the root certificate and matches it with the CA
        thumbprint from the vCenter Server instance.You need to pass in the complete path for the certificate file.
        Returns true if thumbprint matches, else returns false.

        .EXAMPLE
        Confirm-CAInvCenterServer -server sfo-vcf01.sfo.rainpole.io -user administrator@vsphere.local -pass VMw@re1! -domain sfo-m01 -issuer rainpole -signedCertificate F:\certificates\Root64.cer
        This example matches the thumbprint of provided root certificate file with the thumbprints on the vCenter Server instance matching the issuer "rainpole".

        .PARAMETER server
        The fully qualified domain name of the SDDC Manager instance.

        .PARAMETER user
        The username to authenticate to the SDDC Manager instance.

        .PARAMETER pass
        The password to authenticate to the SDDC Manager instance.

        .PARAMETER domain
        The name of the workload domain to retrieve the vCenter Server instance's certificate thumbprints from.

        .PARAMETER signedCertificate
        The complete path for the root certificate file.

        .PARAMETER issuer
        The name of the issuer to match with the thumbprint.
    #>

    Param (
        [Parameter (Mandatory = $true)] [ValidateNotNullOrEmpty()] [String] $server,
        [Parameter (Mandatory = $true)] [ValidateNotNullOrEmpty()] [String] $user,
        [Parameter (Mandatory = $false)] [ValidateNotNullOrEmpty()] [String] $pass,
        [Parameter (Mandatory = $true)] [ValidateNotNullOrEmpty()] [String] $domain,
        [Parameter (Mandatory = $true)] [ValidateNotNullOrEmpty()] [String] $signedCertificate,
        [Parameter (Mandatory = $false)] [ValidateNotNullOrEmpty()] [String] $issuer
    )

    $pass = Get-Password -User $user -Password $pass

    Try {
        if ($PsBoundParameters.ContainsKey("issuer")) {
            $vcThumbprints = Get-VCFCertificateThumbprint -vcenter -server $server -user $user -pass $pass -domain $domain -issuer $issuer
        } else {
            $vcThumbprints = Get-VCFCertificateThumbprint -vcenter -server $server -user $user -pass $pass -domain $domain
        }
        if (Test-Path $signedCertificate -PathType Leaf ) {
            Write-Output "Certificate file found - $signedCertificate."
        } else {
            Write-Error "Could not find certificate in $signedCertificate." -ErrorAction Stop
            return
        }

        $crt = New-Object -TypeName System.Security.Cryptography.X509Certificates.X509Certificate2($signedCertificate)
        $signedCertThumbprint = $crt.Thumbprint

        $match = $false
        foreach ($vcThumbprint in $vcThumbprints) {
            if ($vcThumbprint -eq $signedCertThumbprint) {
                Write-Output "Signed certificate thumbprint matches with the vCenter Server certificate authority thumbprint."
                $match = $true
                break
            }
        }
        if (!$match) {
            Write-Error "Signed certificate thumbprint does not match any of the vCenter Server certificate authority thumbprints."
        }
        return $match
    }
    Catch {
        Debug-ExceptionWriter -object $_
    }
}


Function Get-EsxiCertificateMode {
    <#
        .SYNOPSIS
        Retrieves the certificate management mode value from the vCenter Server instance for a workload domain.

        .DESCRIPTION
        The Get-EsxiCertificateMode cmdlet retrieves the certificate management mode value from vCenter Server instance
        for a workload domain.

        .EXAMPLE
        Get-EsxiCertificateMode -server sfo-vcf01.sfo.rainpole.io -user administrator@vsphere.local -pass VMw@re1! -domain sfo-m01
        This example retrieves the certificate management mode value for the vCenter Server instance for the workload domain sfo-m01.

        .PARAMETER server
        The fully qualified domain name of the SDDC Manager instance.

        .PARAMETER user
        The username to authenticate to the SDDC Manager instance.

        .PARAMETER pass
        The password to authenticate to the SDDC Manager instance.

        .PARAMETER domain
        The name of the workload domain to retrieve the certificate management mode value for.
    #>

    Param (
        [Parameter (Mandatory = $true)] [ValidateNotNullOrEmpty()] [String] $server,
        [Parameter (Mandatory = $true)] [ValidateNotNullOrEmpty()] [String] $user,
        [Parameter (Mandatory = $false)] [ValidateNotNullOrEmpty()] [String] $pass,
        [Parameter (Mandatory = $true)] [ValidateNotNullOrEmpty()] [String] $domain
    )

    $pass = Get-Password -User $user -Password $pass

    Try {
        $vCenterServer = Get-vCenterServer -server $server -user $user -pass $pass -domain $domain
        $certModeSetting = Get-AdvancedSetting "vpxd.certmgmt.mode" -Entity $vCenterServer.connection
        return $certModeSetting.value
    } Catch {
        Debug-ExceptionWriter -object $_
    } Finally {
        if ($vCenterServer) { Disconnect-VIServer -server $vCenterServer.details.fqdn -Confirm:$false -WarningAction SilentlyContinue }
    }
}

Function Set-EsxiCertificateMode {
    <#
        .SYNOPSIS
        Sets the certificate management mode in vCenter Server for the ESXi hosts in a workload domain.

        .DESCRIPTION
        The Set-EsxiCertificateMode cmdlet sets the certificate management mode in vCenter Server for the ESXi hosts in
        a workload domain.

        .EXAMPLE
        Set-EsxiCertificateMode -server sfo-vcf01.sfo.rainpole.io -user administrator@vsphere.local -pass VMw@re1! -domain sfo-m01 -mode custom
        This example sets the certificate management mode to custom in vCenter Server for the ESXi hosts in workload domain sfo-m01.

        .PARAMETER server
        The fully qualified domain name of the SDDC Manager instance.

        .PARAMETER user
        The username to authenticate to the SDDC Manager instance.

        .PARAMETER pass
        The password to authenticate to the SDDC Manager instance.

        .PARAMETER domain
        The name of the workload domain to set the vCenter Server instance certificate management mode setting for.

        .PARAMETER mode
        The certificate management mode to set in vCenter Server. One of "custom" or "vmca".
    #>

    Param (
        [Parameter (Mandatory = $true)] [ValidateNotNullOrEmpty()] [String] $server,
        [Parameter (Mandatory = $true)] [ValidateNotNullOrEmpty()] [String] $user,
        [Parameter (Mandatory = $false)] [ValidateNotNullOrEmpty()] [String] $pass,
        [Parameter (Mandatory = $true)] [ValidateNotNullOrEmpty()] [String] $domain,
        [Parameter (Mandatory = $true)] [ValidateSet ("custom", "vmca")] [String] $mode
    )

    $pass = Get-Password -User $user -Password $pass

    Try {
        $vCenterServer = Get-vCenterServer -server $server -user $user -pass $pass -domain $domain
        $certModeSetting = Get-AdvancedSetting "vpxd.certmgmt.mode" -Entity $vCenterServer.connection
        if ($certModeSetting.value -ne $mode) {
            Set-AdvancedSetting $certModeSetting -Value $mode -confirm:$false
            # Restart "VMware Certificate Authority" and "VMware Certificate Management" services.
            Write-Output 'Restarting vCenter Server services ("VMware Certificate Authority" and "VMware Certificate Management") for the change to take effect.'
            $services = @("certificateauthority", "certificatemanagement")
            $failedServices = @()

            foreach ($service in $services) {
                $serviceStatus = Restart-VcenterService -serviceName $service
                if ($serviceStatus.status -ne "GREEN") {
                    $failedServices += $serviceStatus
                }
            }

            if ($failedServices.Count -gt 0) {
                $failedServicesErrorString = ""
                foreach($failedItem in $failedServices) {
                    $failedServicesErrorString += "$($failedItem.name): $($failedItem.result). `n"
                }
                Write-Error "The following services failed to restart successfully:`n$failedServicesErrorString`nSet-EsxiCertificateMode operation Failed." -ErrorAction Stop
            } else {
                Write-Output 'vCenter Server services ("VMware Certificate Authority" and "VMware Certificate Management") restarted successfully.'
            }
        } else {
            Write-Warning "Certificate Management Mode already set to $mode on the vCenter Server instance $($vCenterServer.details.fqdn): SKIPPED"
        }
    } Catch {
        Debug-ExceptionWriter -object $_
    } Finally {
        if ($vCenterServer) { Disconnect-VIServer -server $vCenterServer.details.fqdn -Confirm:$false -WarningAction SilentlyContinue }
    }
}

Function Get-vSANHealthSummary {
    <#
        .SYNOPSIS
        Retrieves the vSAN health summary from vCenter Server for a cluster.

        .DESCRIPTION
        The Get-vSANHealthSummary cmdlet gets the vSAN health summary from vCenter Server for a cluster.
        If any status is YELLOW or RED, a WARNING or ERROR will be raised.

        .EXAMPLE
        Get-vSANHealthSummary -server sfo-vcf01.sfo.rainpole.io -user administrator@vsphere.local -pass VMw@re1! -domain sfo-m01 -cluster sfo-m01-cl01
        This example gets the vSAN health summary for cluster sfo-m01-cl01.

        .PARAMETER server
        The fully qualified domain name of the SDDC Manager instance.

        .PARAMETER user
        The username to authenticate to the SDDC Manager instance.

        .PARAMETER pass
        The password to authenticate to the SDDC Manager instance.

        .PARAMETER domain
        The name of the workload domain in which the cluster is located.

        .PARAMETER cluster
        The name of the cluster to retrieve the vSAN health summary for.
    #>

    Param (
        [Parameter (Mandatory = $true)] [ValidateNotNullOrEmpty()] [String] $server,
        [Parameter (Mandatory = $true)] [ValidateNotNullOrEmpty()] [String] $user,
        [Parameter (Mandatory = $false)] [ValidateNotNullOrEmpty()] [String] $pass,
        [Parameter (Mandatory = $true)] [ValidateNotNullOrEmpty()] [String] $domain,
        [Parameter (Mandatory = $true)] [ValidateNotNullOrEmpty()] [String] $cluster
    )

    $pass = Get-Password -User $user -Password $pass

    Try {
        $vCenterServer = Get-vCenterServer -server $server -user $user -pass $pass -domain $domain
        $vSANClusterHealthSystem = Get-VSANView -Id "VsanVcClusterHealthSystem-vsan-cluster-health-system"
        $overallStatus = 0
        if (!$vSANClusterHealthSystem) {
            Write-Error "Cannot run the Get-vSANHealthSummary cmdlet because the vSAN health service is not running."
            return 2
        }

        $cluster_view = (Get-Cluster -Name $cluster).ExtensionData.MoRef
        $results = $vSANClusterHealthSystem.VsanQueryVcClusterHealthSummary($cluster_view, $null, $null, $true, $null, $null, 'defaultView')
        $healthCheckGroups = $results.groups

        foreach ($healthCheckGroup in $healthCheckGroups) {
            $health = @("Yellow", "Red")
            $output = $healthCheckGroup.grouptests | Where-Object TestHealth -in $health | Select-Object TestHealth, @{l = "TestId"; e = { $_.testid.split(".") | Select-Object -last 1 } }, TestName, TestShortDescription, @{l = "Group"; e = { $healthCheckGroup.GroupName } }
            $healthCheckTestHealth = $output.TestHealth
            $healthCheckTestName = $output.TestName
            $healthCheckTestShortDescription = $output.TestShortDescription
            if ($healthCheckTestName) {
                if ($healthCheckTestHealth -eq "yellow") {
                    $overallStatus = ($overallStatus, 1 | Measure-Object -Max).Maximum
                    Write-Warning "$($vCenterServer.details.fqdn) - vSAN cluster $cluster | vSAN Alarm Name - $healthCheckTestName | Alarm Description - $healthCheckTestShortDescription"
                }
                if ($healthCheckTestHealth -eq "red") {
                    $overallStatus = ($overallStatus, 2 | Measure-Object -Max).Maximum
                    Write-Error "vSAN status is RED. Please check the vSAN health before continuing."
                    Write-Error "$($vCenterServer.details.fqdn) - vSAN Clustername $cluster | vSAN Alarm Name - $healthCheckTestName | Alarm Description - $healthCheckTestShortDescription"
                }
            }
        }

        if ($overallStatus -eq 0){
            Write-Output "The vSAN health status for $cluster is GREEN."
        }
        return $overallStatus
    }
    Catch {
        Debug-ExceptionWriter -object $_
    }
    Finally {
        if ($vCenterServer) { Disconnect-VIServer -server $vCenterServer.details.fqdn -Confirm:$false -WarningAction SilentlyContinue }
    }
}

Function Get-EsxiConnectionState {
    <#
        .SYNOPSIS
        Retrieves the ESXi host connection state from vCenter Server.

        .DESCRIPTION
        The Get-EsxiConnectionState cmdlet gets the connection state of an ESXi host.
        One of "Connected", "Disconnected", "Maintenance", or "NotResponding"
        Depends on a connection to a vCenter Server instance.

        .EXAMPLE
        Get-EsxiConnectionState -esxiFqdn sfo01-m01-esx01.sfo.rainpole.io
        This example gets an ESXi host's connection state.

        .PARAMETER esxiFqdn
        The fully qualified domain name of the ESXi host.
    #>

    Param (
        [Parameter (Mandatory = $true)] [ValidateNotNullOrEmpty()] [String] $esxiFqdn
    )

    $response = Get-VMHost -name $esxiFqdn
    return $response.ConnectionState
}

Function Get-EsxiHostVsanMaintenanceModePrecheck {
    <#
        .SYNOPSIS
        Checks for any issues when the ESXi H=host enters a particular vSAN maintenance mode.

        .DESCRIPTION
        The Get-EsxiHostVsanMaintenanceModePrecheck cmdlet checks if there's any issues for the ESXi host entering a particular vSAN maintenance mode.
        The cmdlet will halt the script if the pre check fails.

        .EXAMPLE
        Get-EsxiHostVsanMaintenanceModePrecheck -server sfo-vcf01.sfo.rainpole.io -user administrator@vsphere.local -pass VMware1! -domain sfo-m01 -cluster sfo-m01-cl01 -vsanDataMigrationMode Full
        This example checks each ESXi host within a cluster within the workload domain for any issues when entering a particular vSAN maintenance mode

        Get-EsxiHostVsanMaintenanceModePrecheck -server sfo-vcf01.sfo.rainpole.io -user administrator@vsphere.local -pass VMware1! -domain sfo-m01 -host sfo01-m01-esx01.sfo.rainpole.io -vsanDataMigrationMode Full
        This example checks each ESXi host within a cluster within the workload domain for any issues when entering a particular vSAN maintenance mode

        .PARAMETER server
        The fully qualified domain name of the SDDC Manager instance.

        .PARAMETER user
        The username to authenticate to the SDDC Manager instance.

        .PARAMETER pass
        The password to authenticate to the SDDC Manager instance.

        .PARAMETER domain
        The name of the workload domain in which the cluster is located.

        .PARAMETER cluster
        The name of the cluster containing the ESXi hosts.

        .PARAMETER esxiFqdn
        The name of the FQDN of an ESXi host.

        .PARAMETER vsanDataMigrationMode
        The type of vSAN maintenance mode.
    #>

    Param (
        [Parameter (Mandatory = $true)] [ValidateNotNullOrEmpty()] [String] $server,
        [Parameter (Mandatory = $true)] [ValidateNotNullOrEmpty()] [String] $user,
        [Parameter (Mandatory = $false)] [ValidateNotNullOrEmpty()] [String] $pass,
        [Parameter (Mandatory = $true)] [ValidateNotNullOrEmpty()] [String] $domain,
        [Parameter (Mandatory = $true, ParameterSetName = "cluster")] [ValidateNotNullOrEmpty()] [String] $cluster,
        [Parameter (Mandatory = $true, ParameterSetName = "esxiFqdn")] [ValidateNotNullOrEmpty()] [String] $esxiFqdn,
        [Parameter (Mandatory = $true)] [ValidateSet ("Full", "EnsureAccessibility", "NoDataMigration")] [String] $vsanDataMigrationMode
    )

    if ($vsanDataMigrationMode -eq "Full") {
        $vsanMigrationMode = "evacuateAllData"
    } elseif ($vsanDataMigrationMode -eq "EnsureAccessibility") {
        $vsanMigrationMode = "ensureObjectAccessibility"
    } elseif ($vsanDataMigrationMode -eq "NoDataMigration") {
        $vsanMigrationMode = "noAction"
    } else {
		Write-Error "No validate vsan Data migration mode selected" -ErrorAction Stop
	}

    Try {
        $vCenterServer = Get-vCenterServer -server $server -user $user -pass $pass -domain $domain
        if ($PsBoundParameters.ContainsKey("cluster")) {
            $clusterDetails = Get-VCFCluster -Name $cluster
            if ($clusterDetails) {
                $esxiHosts =  Get-VCFHost | Where-Object { $_.cluster.id -eq $clusterDetails.id } | Sort-Object -Property fqdn
                if (!$esxiHosts) { Write-Warning "No ESXi hosts found in cluster $cluster." }
            } else {
                Write-Error "Unable to locate cluster $cluster in $($vCenterServer.details.fqdn) vCenter Server: PRE_VALIDATION_FAILED" -ErrorAction Stop
            }
        } else {
            $esxiHosts = Get-VCFHost -fqdn $esxiFqdn
            if (!$esxiHosts) { Write-Error "No ESXi host $esxiFqdn found in workload domain $domain." -ErrorAction Stop }
        }

        foreach ($esxiHost in $esxiHosts) {
            $vsanReport = Get-VsanEnterMaintenanceModeReport -VMHost $esxiHost.fqdn -VsanDataMigrationMode $vsanMigrationMode

            if($vsanReport.OverallStatus -ne "green") {
                Write-Error "ESXi host($($esxiHost.fqdn)) vSAN Data Migration($vsanDataMigrationMode) Pre-check failed with error $($vsanReport.OverallStatus)" -ErrorAction Stop
            } else {
                Write-Output "ESXi host($($esxiHost.fqdn)) vSAN Data Migration($vsanDataMigrationMode) Pre-check: $($vsanReport.OverallStatus)"
            }
        }
    } Catch {
        Debug-ExceptionWriter -object $_
    } Finally {
        if ($vCenterServer) { Disconnect-VIServer -server $vCenterServer.details.fqdn -Confirm:$false -WarningAction SilentlyContinue }
    }
}

Function Set-EsxiConnectionState {
    <#
        .SYNOPSIS
        Sets the ESXi host connection state in vCenter Server.

        .DESCRIPTION
        The Set-EsxiConnectionState cmdlet sets the connection state of an ESXi host.
        One of "Connected", "Disconnected" or "Maintenance".
                        If setting the connection state to Maintenance, provide the VsanDataMigrationMode for a vSAN environment.
        One of "Full", "EnsureAccessibility", or "NoDataMigration".
        Depends on a connection to a vCenter Server instance.

        .EXAMPLE
        Set-EsxiConnectionState -esxiFqdn sfo01-m01-esx01.sfo.rainpole.io -state Connected
        This example sets an ESXi host's connection state to Connected.

        .EXAMPLE
        Set-EsxiConnectionState -esxiFqdn sfo01-m01-esx01.sfo.rainpole.io -state Maintenance -vsanDataMigrationMode Full
        This example sets an ESXi host's connection state to Maintenance with a vSAN data migration mode set to Full data migration.

        .EXAMPLE
        Set-EsxiConnectionState -esxiFqdn sfo01-m01-esx01.sfo.rainpole.io -state Maintenance -vsanDataMigrationMode EnsureAccessibility -migratePowerOffVMs
        This example sets an ESXi host's connection state to Maintenance and will migrate any Power Off or Suspend VMs to other ESXi hosts and
        will set vSAN data migration mode to Ensure Accessibility.

        .PARAMETER esxiFqdn
        The fully qualified domain name of the ESXi host.

        .PARAMETER state
        The connection state to set the ESXi host to. One of "Connected", "Disconnected" or "Maintenance".

        .PARAMETER migratePowerOffVMs
        This optional switch argument will determined if power off and suspended VMs will be migrated off the ESXi host when setting the ESXi host to Maintenance.

        .PARAMETER vsanDataMigrationMode
        The vSAN data migration mode to use when setting the ESXi host to Maintenance. One of "Full", "EnsureAccessibility", or "NoDataMigration".

        .PARAMETER timeout
        The timeout in seconds to wait for the ESXi host to reach the desired connection state. Default is 18000 seconds (5 hours).

        .PARAMETER pollInterval
        The poll interval in seconds to check the ESXi host connection state. Default is 60 seconds.
    #>

    Param (
        [Parameter (Mandatory = $true)] [ValidateNotNullOrEmpty()] [String] $esxiFqdn,
        [Parameter (Mandatory = $true)] [ValidateSet ("Connected", "Disconnected", "Maintenance")] [String] $state,
        [Parameter (Mandatory = $false)] [Switch] $migratePowerOffVMs,
        [Parameter (Mandatory = $false)] [ValidateSet ("Full", "EnsureAccessibility", "NoDataMigration")] [String] $vsanDataMigrationMode,
        [Parameter (Mandatory = $false)] [ValidateNotNullOrEmpty()] [String] $timeout = 18000,
        [Parameter (Mandatory = $false)] [ValidateNotNullOrEmpty()] [String] $pollInterval = 60
    )

    if ($state -ieq (Get-EsxiConnectionState -esxiFqdn $esxiFqdn)) {
        Write-Warning "ESXi host $esxiFqdn is already in the $state connection state: SKIPPED"
        return
    }
    if ($state -ieq "maintenance") {
        if ($PSBoundParameters.ContainsKey("vsanDataMigrationMode")) {
            if (($vsanDataMigrationMode -eq "EnsureAccessibility") -and !($migratePowerOffVMs.IsPresent)) {
                Write-Output "Entering $state connection state for ESXi host $esxiFqdn with vSAN data migration mode set to $vsanDataMigrationMode."
                Write-Output "Power off VMs and suspended VMs are left on the ESXi host $esxiFqdn."
                Set-VMHost -VMHost $esxiFqdn -State $state -VsanDataMigrationMode $vsanDataMigrationMode -confirm:$false
            } elseif (($vsanDataMigrationMode -eq "NoDataMigration") -and !($migratePowerOffVMs.IsPresent)) {
                Write-Output "Entering $state connection state for ESXi host $esxiFqdn with vSAN data migration mode set to $vsanDataMigrationMode."
                Write-Output "Power off VMs and suspended VMs are left on the ESXi host $esxiFqdn."
                Set-VMHost -VMHost $esxiFqdn -State $state -VsanDataMigrationMode $vsanDataMigrationMode -confirm:$false
            } else {
                Write-Output "Entering $state connection state for ESXi host $esxiFqdn with vSAN data migration mode set to $vsanDataMigrationMode."
                Write-Output "Power off VMs and suspended VMs will be migrated off to other ESXi hosts."
                Set-VMHost -VMHost $esxiFqdn -State $state -VsanDataMigrationMode $vsanDataMigrationMode -Evacuate -confirm:$false
            }
        } else {
            if ($migratePowerOffVMs.IsPresent) {
                Write-Output "Entering $state connection state for ESXi host $esxiFqdn. (Power off VMs and suspended VMs will be migrated off to other ESXi hosts)"
                Set-VMHost -VMHost $esxiFqdn -State $state -Evacuate -confirm:$false
            } else {
                Write-Output "Entering $state connection state for ESXi host $esxiFqdn. (Power off VMs and suspended VMs are left on the ESXi host)"
                Set-VMHost -VMHost $esxiFqdn -State $state -confirm:$false
            }
        }
    } else {
        Write-Output "Changing the connection state for ESXi host $esxiFqdn to $state."
        Set-VMHost -VMHost $esxiFqdn -State $state -confirm:$false
    }
    $timeout = New-TimeSpan -Seconds $timeout
    $stopwatch = [System.Diagnostics.Stopwatch]::StartNew()
    do {
        $currentState = Get-EsxiConnectionState -esxiFqdn $esxiFqdn
        if ($state -ieq $currentState) {
            Write-Output "Successfully changed the connection state for ESXi host $esxiFqdn to $state."
            break
        } else {
            if ($state -ieq "Connected") {
                Set-VMHost -VMHost $esxiFqdn -State $state -confirm:$false -ErrorAction SilentlyContinue -ErrorVariable $errMsg -WarningAction SilentlyContinue
            }
            Write-Output "Polling the connection every $pollInterval seconds. Waiting for the connection state to change to $state."
        }
        Start-Sleep -Seconds $pollInterval
    } while ($stopwatch.elapsed -lt $timeout)
}

Function Get-EsxiLockdownMode {
    <#
        .SYNOPSIS
        Retrieves the ESXi host lockdown mode state from a vCenter Server instance.

        .DESCRIPTION
        The Get-EsxiLockdownMode cmdlet gets the lockdown mode value for all ESXi hosts in a given cluster or for a
        given ESXi host within the cluster. If -esxiFqdn is provided, only the value for that host is returned.

        .EXAMPLE
        Get-EsxiLockdownMode -server sfo-vcf01.sfo.rainpole.io -user administrator@vsphere.local -pass VMw@re1! -domain sfo-m01 -cluster sfo-m01-cl01
        This example retrieves the lockdown mode for each ESXi host in a cluster.

        .EXAMPLE
        Get-EsxiLockdownMode -server sfo-vcf01.sfo.rainpole.io -user administrator@vsphere.local -pass VMw@re1! -domain sfo-m01 -cluster sfo-m01-cl01 -esxiFqdn sfo01-m01-esx01.sfo.rainpole.io
        This example retrieves the lockdown mode state for an ESXi host in a given cluster.

        .PARAMETER server
        The fully qualified domain name of the SDDC Manager instance.

        .PARAMETER user
        The username to authenticate to the SDDC Manager instance.

        .PARAMETER pass
        The password to authenticate to the SDDC Manager instance.

        .PARAMETER domain
        The name of the workload domain in which the cluster is located.

        .PARAMETER cluster
        The name of the cluster in which the ESXi host is located.

        .PARAMETER esxiFqdn
        The fully qualified domain name of the ESXi host to retrieve the lockdown mode state for.
    #>

    Param (
        [Parameter (Mandatory = $true)] [ValidateNotNullOrEmpty()] [String] $server,
        [Parameter (Mandatory = $true)] [ValidateNotNullOrEmpty()] [String] $user,
        [Parameter (Mandatory = $false)] [ValidateNotNullOrEmpty()] [String] $pass,
        [Parameter (Mandatory = $true)] [ValidateNotNullOrEmpty()] [String] $domain,
        [Parameter (Mandatory = $true)] [ValidateNotNullOrEmpty()] [String] $cluster,
        [Parameter (Mandatory = $false)] [ValidateNotNullOrEmpty()] [String] $esxiFqdn
    )

    $pass = Get-Password -User $user -Password $pass

    Try {
        $vCenterServer = Get-vCenterServer -server $server -user $user -pass $pass -domain $domain
        if (Get-Cluster | Where-Object { $_.Name -eq $cluster }) {
            if ($PsBoundParameters.ContainsKey("esxiFqdn")) {
                $esxiHosts = Get-Cluster $cluster | Get-VMHost -Name $esxiFqdn
            } else {
                $esxiHosts = Get-Cluster $cluster | Get-VMHost | Sort-Object -Property Name
            }
            if (!$esxiHosts) { Write-Warning "No ESXi hosts found within cluster $cluster." }
        } else {
            Write-Error "Unable to locate cluster $cluster in $($vCenterServer.details.fqdn) vCenter Server: PRE_VALIDATION_FAILED" -ErrorAction Stop
        }

        foreach ($esxiHost in $esxiHosts) {
            $lockdownMode = (Get-VMHost -name $esxiHost).ExtensionData.Config.LockdownMode
            Write-Output "ESXi host $esxiHost lockdown mode is set to $lockdownMode."
        }
        if ($PsBoundParameters.ContainsKey("esxiFqdn")) {
            return $lockdownMode
        }
    }
    Catch {
        Debug-ExceptionWriter -object $_
    }
}

Function Set-EsxiLockdownMode {
    <#
        .SYNOPSIS
        Sets the lockdown mode for all ESXi hosts in a given cluster.

        .DESCRIPTION
        The Set-EsxiLockdownMode cmdlet sets the lockdown mode for all ESXi hosts in a given cluster.

        .EXAMPLE
        Set-EsxiLockdownMode -server sfo-vcf01.sfo.rainpole.io -user administrator@vsphere.local -pass VMw@re1! -domain sfo-m01 -cluster sfo-m01-cl01 -enable
        This example will enable the lockdown mode for all ESXi hosts in a cluster.

        .EXAMPLE
        Set-EsxiLockdownMode -server sfo-vcf01.sfo.rainpole.io -user administrator@vsphere.local -pass VMw@re1! -domain sfo-m01 -cluster sfo-m01-cl01 -disable
        This example will disable the lockdown mode for all ESXi hosts in a cluster.

        .PARAMETER server
        The fully qualified domain name of the SDDC Manager instance.

        .PARAMETER user
        The username to authenticate to the SDDC Manager instance.

        .PARAMETER pass
        The password to authenticate to the SDDC Manager instance.

        .PARAMETER domain
        The name of the workload domain in which the cluster is located.

        .PARAMETER cluster
        The name of the cluster in which the ESXi host is located.

        .PARAMETER enable
        Enable lockdown mode for the ESXi host(s).

        .PARAMETER disable
        Disable lockdown mode for the ESXi host(s).
    #>

    Param (
        [Parameter (Mandatory = $true)] [ValidateNotNullOrEmpty()] [String] $server,
        [Parameter (Mandatory = $true)] [ValidateNotNullOrEmpty()] [String] $user,
        [Parameter (Mandatory = $false)] [ValidateNotNullOrEmpty()] [String] $pass,
        [Parameter (Mandatory = $true)] [ValidateNotNullOrEmpty()] [String] $domain,
        [Parameter (Mandatory = $true)] [ValidateNotNullOrEmpty()] [String] $cluster,
        [Parameter (Mandatory = $true, ParameterSetName = "enable")] [ValidateNotNullOrEmpty()] [Switch] $enable,
        [Parameter (Mandatory = $true, ParameterSetName = "disable")] [ValidateNotNullOrEmpty()] [Switch] $disable
    )

    $pass = Get-Password -User $user -Password $pass

    Try {
        $vCenterServer = Get-vCenterServer -server $server -user $user -pass $pass -domain $domain
        if (Get-Cluster | Where-Object { $_.Name -eq $cluster }) {
            $esxiHosts = Get-Cluster $cluster | Get-VMHost | Sort-Object -Property Name
            if (!$esxiHosts) { Write-Warning "No ESXi hosts found within $cluster cluster." }
        } else {
            Write-Error "Unable to locate Cluster $cluster in $($vCenterServer.details.fqdn) vCenter Server: PRE_VALIDATION_FAILED" -ErrorAction Stop
        }

        if ($PSBoundParameters.ContainsKey("enable")) {

            Write-Output "Enabling lockdown mode for each ESXi host in $cluster cluster"
            foreach ($esxiHost in $esxiHosts) {
                $currentLockdownMode = (Get-VMHost -name $esxiHost).ExtensionData.Config.LockdownMode
                if ($currentLockdownMode -eq "lockdownDisabled") {
                    ($esxiHost | Get-View).EnterLockdownMode()
                    Write-Output "Changing lockdown mode for ESXi host $esxiHost from $currentLockdownMode to lockdownNormal."
                    $newLockdownMode = (Get-VMHost -name $esxiHost).ExtensionData.Config.LockdownMode
                    if ($lockdownMode -eq $newLockdownMode) {
                        Write-Error "Unable to change lockdown mode for ESXi host $esxiHost from $currentLockdownMode to lockdownNormal. Lockdown mode is set to $newLockdownMode." -ErrorAction Stop}
                } else {
                    Write-Warning "Lockdown mode for ESXi host $esxiHost is already set to lockdownNormal: SKIPPED"
                }
            }
        }

        if ($PSBoundParameters.ContainsKey("disable")) {
            Write-Output "Disabling lockdown mode for each ESXi host in $cluster cluster."
            foreach ($esxiHost in $esxiHosts) {
                $currentLockdownMode = (Get-VMHost -name $esxiHost).ExtensionData.Config.LockdownMode
                if ($currentLockdownMode -ne "lockdownDisabled") {
                    ($esxiHost | Get-View).ExitLockdownMode()
                    Write-Output "Changing lockdown mode for ESXi host $esxiHost from $currentLockdownMode to lockdownDisabled."
                    $newLockdownMode = (Get-VMHost -name $esxiHost).ExtensionData.Config.LockdownMode
                    if ($currentLockdownMode -eq $newLockdownMode) {
                        Write-Error "Unable to change lockdown mode for ESXi host $esxiHost from $currentLockdownMode to lockdownDisabled. Lockdown mode is set to $newLockdownMode." -ErrorAction Stop
                    }
                } else {
                    Write-Warning "Lockdown mode for ESXi host $esxiHost is already set to lockdownDisabled: SKIPPED"
                }
            }
        }
    }
    Catch {
        Debug-ExceptionWriter -object $_
    }
}

Function Restart-EsxiHost {
    <#
        .SYNOPSIS
        Restarts an ESXi host and poll for connection availability.

        .DESCRIPTION
        The Restart-EsxiHost cmdlet restarts an ESXi host and polls for connection availability.
        Timeout value is in seconds.

        .EXAMPLE
        Restart-EsxiHost -esxiFqdn sfo01-m01-esx01.sfo.rainpole.io -user root -pass VMw@re1! -poll $true -timeout 1800 -pollInterval 30
        This example restarts an ESXi host and polls the connection availability every 30 seconds. It will timeout after 1800 seconds.

        .PARAMETER esxiFqdn
        The fully qualified domain name of the ESXi host.

        .PARAMETER user
        The username to authenticate to the ESXi host.

        .PARAMETER pass
        The password to authenticate to the ESXi host.

        .PARAMETER poll
        Poll for connection availability after restarting the ESXi host. Default is true.

        .PARAMETER timeout
        The timeout value in seconds. Default is 1800 seconds.

        .PARAMETER pollInterval
        The poll interval in seconds. Default is 30 seconds.
    #>

    Param (
        [Parameter (Mandatory = $true)] [ValidateNotNullOrEmpty()] [String] $esxiFqdn,
        [Parameter (Mandatory = $true)] [ValidateNotNullOrEmpty()] [String] $user,
        [Parameter (Mandatory = $false)] [ValidateNotNullOrEmpty()] [String] $pass,
        [Parameter (Mandatory = $false)] [ValidateNotNullOrEmpty()] [bool] $poll = $true,
        [Parameter (Mandatory = $false)] [ValidateNotNullOrEmpty()] [String] $timeout = 1800,
        [Parameter (Mandatory = $false)] [ValidateNotNullOrEmpty()] [String] $pollInterval = 30
    )

    $pass = Get-Password -User $user -Password $pass

    # Connect to the ESXi host.
    Connect-VIServer $esxiFqdn -User $user -password $pass -Force
    $vmHost = Get-VMHost -Server $esxiFqdn
    if (!$vmHost) {
        Write-Error "Unable to locate ESXi host with FQDN $esxiFqdn : PRE_VALIDATION_FAILED" -ErrorAction Stop
        return
    } else {
        Write-Output "Restarting $esxiFqdn"
    }

    # Retrieves the ESXi host uptime before restart.
    $esxiUptime = New-TimeSpan -Start $vmHost.ExtensionData.Summary.Runtime.BootTime.ToLocalTime() -End (Get-Date)

    Restart-VMHost $esxiFqdn -server $esxiFqdn -Confirm:$false

    Disconnect-VIServer -server $esxiFqdn -Confirm:$false -WarningAction SilentlyContinue -ErrorAction SilentlyContinue | Out-Null

    if ($poll) {
        Write-Output "Waiting for ESXi host $esxiFqdn to restart. Polling the connection every $pollInterval seconds."
        Start-Sleep -Seconds $pollInterval
        $timeout = New-TimeSpan -Seconds $timeout
        $stopwatch = [System.Diagnostics.Stopwatch]::StartNew()
        do {
            if (Test-EsxiConnection -server $esxiFqdn) {
                if (Connect-VIServer $esxiFqdn -User $user -Password $pass -Force -WarningAction SilentlyContinue -ErrorAction SilentlyContinue) {
                    $vmHost = Get-VMHost -Server $esxiFqdn
                    $currentUpTime = New-TimeSpan -Start $vmHost.ExtensionData.Summary.Runtime.BootTime.ToLocalTime() -End (Get-Date)
                    if ($($esxiUptime.TotalSeconds) -gt $($currentUpTime.TotalSeconds)) {
                        Write-Output "ESXi host $esxiFqdn has been restarted and is now accessible."
                    } else {
                        Write-Output "ESXi host $esxiFqdn uptime: $($esxiUptime.TotalSeconds) | Current Uptime - $($currentUpTime.TotalSeconds)"
                    }
                    Disconnect-VIServer -Server $esxiFqdn -Confirm:$false -WarningAction SilentlyContinue -ErrorAction SilentlyContinue | Out-Null
                    return
                }
            }
            Write-Output "Waiting for ESXi host $esxiFqdn to restart and become accessible."
            Start-Sleep -Seconds $pollInterval
        } while ($stopwatch.elapsed -lt $timeout)
        Write-Error "ESXi host $esxiFqdn did not respond after $($timeout.TotalMinutes) seconds. Please verify that the  ESXi host is online and accessible." -ErrorAction Stop
    } else {
        Write-Warning "Restart of ESXi host $esxiFqdn triggered without polling connection state. Please monitor the connection state in the vSphere Client."
    }
}

Function Install-EsxiCertificate {
    <#
        .SYNOPSIS
        Installs a certificate for an ESXi host or for each ESXi host in a cluster.

        .DESCRIPTION
        The Install-EsxiCertificate cmdlet will replace the certificate for an ESXi host or for each ESXi host
        in a cluster. You must provide the directory containing the signed certificate files.
        Certificate names should be in format <FQDN>.crt e.g. sfo01-m01-esx01.sfo.rainpole.io.crt.
        The workflow will put the ESXi host in maintenance mode with full data migration,
        disconnect the ESXi host from the vCenter Server, replace the certificate, restart the ESXi host,
        and the exit maintenance mode once the ESXi host is online.

        .EXAMPLE
        Install-EsxiCertificate -server sfo-vcf01.sfo.rainpole.io -user administrator@vsphere.local -pass VMw@re1! -domain sfo-m01 -esxiFqdn sfo01-m01-esx01.sfo.rainpole.io -certificateDirectory F:\certificates -certificateFileExt ".cer"
        This example will install the certificate to the ESXi host sfo01-m01-esx01.sfo.rainpole.io in domain sfo-m01 from the provided path.

        .EXAMPLE
        Install-EsxiCertificate -server sfo-vcf01.sfo.rainpole.io -user administrator@vsphere.local -pass VMw@re1! -domain sfo-m01 -cluster sfo-m01-cl01 -certificateDirectory F:\certificates -certificateFileExt ".cer"
        This example will install certificates for each ESXi host in cluster sfo-m01-cl01 in workload domain sfo-m01 from the provided path.

        .PARAMETER server
        The fully qualified domain name of the SDDC Manager instance.

        .PARAMETER user
        The username to authenticate to the SDDC Manager instance.

        .PARAMETER pass
        The password to authenticate to the SDDC Manager instance.

        .PARAMETER domain
        The name of the workload domain in which the ESXi host is located.

        .PARAMETER cluster
        The name of the cluster in which the ESXi host is located.

        .PARAMETER esxiFqdn
        The fully qualified domain name of the ESXi host.

        .PARAMETER certificateDirectory
        The directory containing the signed certificate files.

        .PARAMETER certificateFileExt
        The file extension of the certificate files. One of ".crt", ".cer", ".pem", ".p7b", or ".p7c".

        .PARAMETER timeout
        The timeout in seconds for putting the ESXi host in maintenance mode. Default is 18000 seconds (5 hours).

        .PARAMETER migratePowerOffVMs
        This optional switch argument will determined if power off and suspended VMs will be migrated off the ESXi host when setting the ESXi host to Maintenance.

        .PARAMETER vsanDataMigrationMode
        The vSAN data migration mode to use when setting the ESXi host to Maintenance. One of "Full" or "EnsureAccessibility".

        .PARAMETER uploadPrivateKey
        Option to upload of a custom Private Key for the ESXi host.
    #>

    Param (
        [Parameter (Mandatory = $true)] [ValidateNotNullOrEmpty()] [String] $server,
        [Parameter (Mandatory = $true)] [ValidateNotNullOrEmpty()] [String] $user,
        [Parameter (Mandatory = $true)] [ValidateNotNullOrEmpty()] [String] $pass,
        [Parameter (Mandatory = $true)] [ValidateNotNullOrEmpty()] [String] $domain,
        [Parameter (Mandatory = $true, ParameterSetName = "cluster")] [ValidateNotNullOrEmpty()] [String] $cluster,
        [Parameter (Mandatory = $true, ParameterSetName = "host")] [ValidateNotNullOrEmpty()] [String] $esxiFqdn,
        [Parameter (Mandatory = $true) ] [ValidateNotNullOrEmpty()] [String] $certificateDirectory,
        [Parameter (Mandatory = $false)] [Switch] $migratePowerOffVMs,
        [Parameter (Mandatory = $false)] [ValidateSet ("Full", "EnsureAccessibility")] [String] $vsanDataMigrationMode,
        [Parameter (Mandatory = $true)] [ValidateSet(".crt", ".cer", ".pem", ".p7b", ".p7c")] [String] $certificateFileExt,
        [Parameter (Mandatory = $false, ParameterSetName = "esxi")] [Switch] $uploadPrivateKey,
        [Parameter (Mandatory = $false)] [ValidateNotNullOrEmpty()] [String] $timeout = 18000
    )

    Try {
        $vCenterServer = Get-vCenterServer -server $server -user $user -pass $pass -domain $domain
        if ($PsBoundParameters.ContainsKey("cluster")) {
            $clusterDetails = Get-VCFCluster -Name $cluster
            if ($clusterDetails) {
                $esxiHosts =  Get-VCFHost | Where-Object { $_.cluster.id -eq $clusterDetails.id } | Sort-Object -Property fqdn
                if (!$esxiHosts) { Write-Warning "No ESXi hosts found in cluster $cluster." }
            } else {
                Write-Error "Unable to locate cluster $cluster in $($vCenterServer.details.fqdn) vCenter Server: PRE_VALIDATION_FAILED" -ErrorAction Stop
            }
        } else {
            $esxiHosts = Get-VCFHost -fqdn $esxiFqdn
            if (!$esxiHosts) { Write-Error "No ESXi host $esxiFqdn found in workload domain $domain." -ErrorAction Stop }
        }

        $version = Get-VCFManager -version
        $vcfVersion = $version.Split('.')[0]+"."+$version.Split('.')[1]

        if ($vcfVersion -eq "5.2") {
            # get session ID
            $url = "https://$($vCenterServer.details.fqdn)/sdk/vim25/8.0.3.0/SessionManager/SessionManager/Login"
            $sessionId = (Invoke-WebRequest -Uri "$url" -Body ( @{'userName'="$($vCenterServer.details.ssoAdmin)"; 'password'="$($vCenterServer.details.ssoAdminPass)"} | ConvertTo-Json ) -Method:POST -ContentType:'application/json').Headers.'vmware-api-session-id'
            if ($sessionId[0].length -eq 40) {
                $sessionId = $sessionId[0]
            } else {
                Write-Error "Unable to retrieve session ID from $($vcenter.details.fqdn)'s API: PRE_VALIDATION_FAILED" -ErrorAction Stop
            }
        } else {
            # Perform ESXi host vSAN data migration pre-check.
            if ($PsBoundParameters.ContainsKey("cluster")) {
                Write-Output "Performing Data Migration Pre-check on the cluster $cluster"
                Get-EsxiHostVsanMaintenanceModePrecheck -server $server -user $user -pass $pass -domain $domain -cluster $cluster -vsanDataMigrationMode $vsanDataMigrationMode
            } else {
                Write-Output "Performing Data Migration Pre-check on the ESXi host $esxiFqdn"
                Get-EsxiHostVsanMaintenanceModePrecheck -server $server -user $user -pass $pass -domain $domain -esxiFqdn $esxiFqdn -vsanDataMigrationMode $vsanDataMigrationMode
            }
        }

        # Certificate replacement starts here.
        $replacedHosts = New-Object Collections.Generic.List[String]
        $skippedHosts = New-Object Collections.Generic.List[String]

        foreach ($esxiHost in $esxiHosts) {
            $esxiFqdn = $esxiHost.fqdn
            $crtPath = Join-Path -Path $certificateDirectory -childPath $esxiFqdn$certificateFileExt

            if (!(Test-Path $crtPath -PathType Leaf )) {
                Write-Error "Certificate not found at $crtPath. Skipping certificate replacement for ESXi host $esxiFqdn."
                $skippedHosts.Add($esxiFqdn)
                continue
            }

            if ($vcfVersion -eq "5.2") {
                $keyPath = Join-Path -Path $certificateDirectory -childPath ($esxiFqdn + ".key")
                if (!(Test-Path $keyPath -PathType Leaf) -and ($PSBoundParameters.ContainsKey("uploadPrivateKey"))) {
                    Write-Error "Private key not found at $keyPath. Skipping certificate replacement for ESXi host $esxiFqdn."
                    $skippedHosts.Add($esxiFqdn)
                    continue
                }
            }

            if (Confirm-EsxiCertificateInstalled -server $server -user $user -pass $pass -esxiFqdn $esxiFqdn -signedCertificate $crtPath) {
                $skippedHosts.Add($esxiFqdn)
                continue
            } elseif ($vcfVersion -eq "5.2") {
                Write-Output "Starting certificate replacement for ESXi host $esxiFqdn."
                $esxCertificatePem = Get-Content $crtPath -Raw
                $esxiConfig = Get-View -ViewType HostSystem -Filter @{"Name"="$esxiFqdn"}
                $esxiHostConfig = Get-View -Id $esxiConfig.ConfigManager.CertificateManager
                $esxiHostConfigMoid = $esxiConfig.ConfigManager.CertificateManager.value

                if ($PSBoundParameters.ContainsKey("uploadPrivateKey")) {
                    $esxCertificateKey = Get-Content $keyPath -Raw
                    $url = "https://$($vCenterServer.details.fqdn)/sdk/vim25/8.0.3.0/HostCertificateManager/$esxiHostConfigMoid/ProvisionServerPrivateKey"
                    # Install ESXi Private Key
                    $body = @{'key'="$esxCertificateKey"} | ConvertTo-Json
                    $respond = Invoke-WebRequest -Headers @{'vmware-api-session-id'="$sessionId"} -Uri $url -Body $body -Method:POST -ContentType:'application/json'
                    if(!($respond.StatusCode -eq 204)) {
                        Write-Error "Upload private key to ESXi host $esxiFqdn failed. " -ErrorAction Stop
                    }
                }
                # Install ESXi Certificate
                $esxiHostConfig.InstallServerCertificate($esxCertificatePem)

                # trigger refresh on affected services
                $url = "https://$($vCenterServer.details.fqdn)/sdk/vim25/8.0.3.0/HostCertificateManager/$esxiHostConfigMoid/NotifyAffectedServices"
                $respond = Invoke-WebRequest -Headers @{'vmware-api-session-id'="$sessionId"} -Uri $url -Method:POST -ContentType:'application/json'
                $replacedHosts.Add($esxiFqdn)
            } else {
                $esxiCredential = (Get-VCFCredential -resourcename $esxiFqdn | Where-Object { $_.username -eq "root" })
                if ($esxiCredential) {
                    if ($clusterDetails.primaryDatastoreType -ieq "vsan" -or $esxiHost.datastoreType -ieq "vsan" ) {
                        if(($vsanDataMigrationMode -eq "EnsureAccessibility") -and !($migratePowerOffVMs.IsPresent)) {
                            Set-EsxiConnectionState -esxiFqdn $esxiFqdn -state "Maintenance" -vsanDataMigrationMode $vsanDataMigrationMode -timeout $timeout
                        } elseif (($vsanDataMigrationMode -eq "EnsureAccessibility") -and ($migratePowerOffVMs.IsPresent)) {
                            Set-EsxiConnectionState -esxiFqdn $esxiFqdn -state "Maintenance" -vsanDataMigrationMode $vsanDataMigrationMode -migratePowerOffVMs -timeout $timeout
                        } else {
                            Set-EsxiConnectionState -esxiFqdn $esxiFqdn -state "Maintenance" -vsanDataMigrationMode "Full" -migratePowerOffVMs -timeout $timeout
                        }
                    } else {
                        Set-EsxiConnectionState -esxiFqdn $esxiFqdn -state "Maintenance" -timeout $timeout
                    }
                    Write-Output "Starting certificate replacement for ESXi host $esxiFqdn."
                    $esxCertificatePem = Get-Content $crtPath -Raw
                    Set-VIMachineCertificate -PemCertificate $esxCertificatePem -VMHost $esxiFqdn -ErrorAction Stop -Confirm:$false
                    $replacedHosts.Add($esxiFqdn)

                    # Disconnect ESXi host from vCenter Server prior to restarting an ESXi host.
                    Set-EsxiConnectionState -esxiFqdn $esxiFqdn -state "Disconnected" -timeout $timeout
                    Restart-ESXiHost -esxiFqdn $esxiFqdn -user $($esxiCredential.username) -pass $($esxiCredential.password)

                    # Connect to vCenter Server, set the ESXi host connection state, and exit maintenance mode.
                    Write-Output "Connecting to vCenter Server instance $($vCenterServer.details.fqdn) and exiting ESXi host $esxiFqdn from maintenance mode."
                    $vCenterServer = Get-vCenterServer -server $server -user $user -pass $pass -domain $domain
                    if ($vCenterServer) {
                        Set-EsxiConnectionState -esxiFqdn $esxiFqdn -state "Connected" -timeout $timeout
                        Start-Sleep -Seconds 30
                        Set-EsxiConnectionState -esxiFqdn $esxiFqdn -state "Connected"
                    } else {
                        Write-Error "Could not connect to vCenter Server instance $($vCenterServer.details.fqdn). Check the state of ESXi host $esxiFqdn using the Get-EsxiConnectionState cmdlet." -ErrorAction Stop
                        break
                    }
                } else {
                    Write-Error "Unable to get credentials for ESXi host $esxiFqdn from SDDC Manager."
                    $skippedHosts.Add($esxiFqdn)
                }
            }
        }
        Write-Output "--------------------------------------------------------------------------------"
		Write-Output "ESXi Host Certificate Replacement Summary:"
		Write-Output "--------------------------------------------------------------------------------"
        Write-Output "Succesfully completed certificate replacement for $($replacedHosts.Count) ESXi hosts:"
        foreach ($replacedHost in $replacedHosts) {
            Write-Output "$replacedHost"
        }
        Write-Warning "Skipped certificate replacement for $($skippedHosts.Count) ESXi hosts:"
        foreach ($skippedHost in $skippedHosts) {
            Write-Warning "$skippedHost : SKIPPED"
        }
		Write-Output "--------------------------------------------------------------------------------"
    }
    Catch {
        Debug-ExceptionWriter -object $_
    }
    Finally {
        if ($vCenterServer) { Disconnect-VIServer -server $vCenterServer.details.fqdn -Confirm:$false -WarningAction SilentlyContinue }
    }
}

Function Install-EsxiCertificateV2 {
    <#
        .SYNOPSIS
        Installs a certificate for an ESXi host or for each ESXi host in a cluster for vSphere version 5.2 and later.

        .DESCRIPTION
        The Install-EsxiCertificateV2 cmdlet will replace the certificate for an ESXi host or for each ESXi host
        in a cluster. You must provide the directory containing the signed certificate files.
        Certificate names should be in format <FQDN>.crt e.g. sfo01-m01-esx01.sfo.rainpole.io.crt.
        The workflow will put the ESXi host in maintenance mode with full data migration,
        disconnect the ESXi host from the vCenter Server, replace the certificate, restart the ESXi host,
        and the exit maintenance mode once the ESXi host is online.

        .EXAMPLE
        Install-EsxiCertificateV2 -server sfo-vcf01.sfo.rainpole.io -user administrator@vsphere.local -pass VMw@re1! -domain sfo-m01 -esxiFqdn sfo01-m01-esx01.sfo.rainpole.io -certificateDirectory F:\certificates -certificateFileExt ".cer"
        This example will install the certificate to the ESXi host sfo01-m01-esx01.sfo.rainpole.io in domain sfo-m01 from the provided path.

        .EXAMPLE
        Install-EsxiCertificateV2 -server sfo-vcf01.sfo.rainpole.io -user administrator@vsphere.local -pass VMw@re1! -domain sfo-m01 -cluster sfo-m01-cl01 -certificateDirectory F:\certificates -certificateFileExt ".cer"
        This example will install certificates for each ESXi host in cluster sfo-m01-cl01 in workload domain sfo-m01 from the provided path.

        .PARAMETER server
        The fully qualified domain name of the SDDC Manager instance.

        .PARAMETER user
        The username to authenticate to the SDDC Manager instance.

        .PARAMETER pass
        The password to authenticate to the SDDC Manager instance.

        .PARAMETER domain
        The name of the workload domain in which the ESXi host is located.

        .PARAMETER cluster
        The name of the cluster in which the ESXi host is located.

        .PARAMETER esxiFqdn
        The fully qualified domain name of the ESXi host.

        .PARAMETER certificateDirectory
        The directory containing the signed certificate files.

        .PARAMETER certificateFileExt
        The file extension of the certificate files. One of ".crt", ".cer", ".pem", ".p7b", or ".p7c".

        .PARAMETER uploadPrivateKey
        Option to upload of a custom Private Key for the ESXi host.

        .PARAMETER timeout
        The timeout in seconds for putting the ESXi host in maintenance mode. Default is 18000 seconds (5 hours).

    #>

    Param (
        [Parameter (Mandatory = $true)] [ValidateNotNullOrEmpty()] [String] $server,
        [Parameter (Mandatory = $true)] [ValidateNotNullOrEmpty()] [String] $user,
        [Parameter (Mandatory = $true)] [ValidateNotNullOrEmpty()] [String] $pass,
        [Parameter (Mandatory = $true)] [ValidateNotNullOrEmpty()] [String] $domain,
        [Parameter (Mandatory = $true, ParameterSetName = "cluster")] [ValidateNotNullOrEmpty()] [String] $cluster,
        [Parameter (Mandatory = $true, ParameterSetName = "host")] [ValidateNotNullOrEmpty()] [String] $esxiFqdn,
        [Parameter (Mandatory = $true) ] [ValidateNotNullOrEmpty()] [String] $certificateDirectory,
        [Parameter (Mandatory = $true)] [ValidateSet(".crt", ".cer", ".pem", ".p7b", ".p7c")] [String] $certificateFileExt,
        [Parameter (Mandatory = $false, ParameterSetName = "esxi")] [Switch] $uploadPrivateKey,
        [Parameter (Mandatory = $false)] [ValidateNotNullOrEmpty()] [String] $timeout = 18000
    )

    Try {
        $vCenterServer = Get-vCenterServer -server $server -user $user -pass $pass -domain $domain
        if ($PsBoundParameters.ContainsKey("cluster")) {
            $clusterDetails = Get-VCFCluster -Name $cluster
            if ($clusterDetails) {
                $esxiHosts =  Get-VCFHost | Where-Object { $_.cluster.id -eq $clusterDetails.id } | Sort-Object -Property fqdn
                if (!$esxiHosts) { Write-Warning "No ESXi hosts found in cluster $cluster." }
            } else {
                Write-Error "Unable to locate cluster $cluster in $($vCenterServer.details.fqdn) vCenter Server: PRE_VALIDATION_FAILED" -ErrorAction Stop
            }
        } else {
            $esxiHosts = Get-VCFHost -fqdn $esxiFqdn
            if (!$esxiHosts) { Write-Error "No ESXi host $esxiFqdn found in workload domain $domain." -ErrorAction Stop }
        }

        # Certificate replacement starts here.
        $replacedHosts = New-Object Collections.Generic.List[String]
        $skippedHosts = New-Object Collections.Generic.List[String]

        foreach ($esxiHost in $esxiHosts) {
            $esxiFqdn = $esxiHost.fqdn
            $crtPath = Join-Path -Path $certificateDirectory -childPath $esxiFqdn$certificateFileExt
            $keyPath = Join-Path -Path $certificateDirectory -childPath ($esxiFqdn + ".key")
            if (!(Test-Path $crtPath -PathType Leaf )) {
                Write-Error "Certificate not found at $crtPath. Skipping certificate replacement for ESXi host $esxiFqdn."
                $skippedHosts.Add($esxiFqdn)
                continue
            }

            if (!(Test-Path $keyPath -PathType Leaf) -and ($PSBoundParameters.ContainsKey("uploadPrivateKey"))) {
                Write-Error "Private key not found at $keyPath. Skipping certificate replacement for ESXi host $esxiFqdn."
                $skippedHosts.Add($esxiFqdn)
                continue
            }

            if (Confirm-EsxiCertificateInstalled -server $server -user $user -pass $pass -esxiFqdn $esxiFqdn -signedCertificate $crtPath) {
                $skippedHosts.Add($esxiFqdn)
                continue
            } else {
                Write-Output "Starting certificate replacement for ESXi host $esxiFqdn."
                if ($PSBoundParameters.ContainsKey("uploadPrivateKey")) {
                    $esxCertificatePem = Get-Content $crtPath -Raw
                    $esxCertificateKey = Get-Content $keyPath -Raw
                    $esxiConfig = Get-View -ViewType HostSystem -Filter @{"Name"="$esxiFqdn"}
                    $esxiHostConfig = Get-View -Id $esxiConfig.ConfigManager.CertificateManager
                    $esxiHostConfig.ProvisionServerPrivateKey($esxCertificateKey)
                    $esxiHostConfig.InstallServerCertificate($esxCertificatePem)
                    $notifyServices = New-Object String[] (0)
                    $esxiHostConfig.NotifyAffectedServices($notifyServices)
                    $replacedHosts.Add($esxiFqdn)
                } else {
                    $esxCertificatePem = Get-Content $crtPath -Raw
                    $esxiConfig = Get-View -ViewType HostSystem -Filter @{"Name"="$esxiFqdn"}
                    $esxiHostConfig = Get-View -Id $esxiConfig.ConfigManager.CertificateManager
                    $esxiHostConfig.InstallServerCertificate($esxCertificatePem)
                    $notifyServices = New-Object String[] (0)
                    $esxiHostConfig.NotifyAffectedServices($notifyServices)
                    $replacedHosts.Add($esxiFqdn)
                }
            }
        }
        Write-Output "--------------------------------------------------------------------------------"
		Write-Output "ESXi Host Certificate Replacement Summary:"
		Write-Output "--------------------------------------------------------------------------------"
        Write-Output "Succesfully completed certificate replacement for $($replacedHosts.Count) ESXi hosts:"
        foreach ($replacedHost in $replacedHosts) {
            Write-Output "$replacedHost"
        }
        Write-Warning "Skipped certificate replacement for $($skippedHosts.Count) ESXi hosts:"
        foreach ($skippedHost in $skippedHosts) {
            Write-Warning "$skippedHost : SKIPPED"
        }
		Write-Output "--------------------------------------------------------------------------------"
    }
    Catch {
        Debug-ExceptionWriter -object $_
    }
    Finally {
        if ($vCenterServer) { Disconnect-VIServer -server $vCenterServer.details.fqdn -Confirm:$false -WarningAction SilentlyContinue }
    }
}

Function Set-VCFCertificateAuthority {
    <#
        .SYNOPSIS
        Sets the certificate authority in SDDC Manager to use a Microsoft Certificate Authority or an
        OpenSSL Certificate Authority.

        .DESCRIPTION
        The Set-VCFCertificateAuthority will configure Microsoft Certificate Authority or
        OpenSSL Certificate Authority as SDDC Manager's Certificate Authority.

        .EXAMPLE
        Set-VCFCertificateAuthority -certAuthority Microsoft -server sfo-vcf01.sfo.rainpole.io -user administrator@vsphere.local -pass VMw@re1! -certAuthorityFqdn rpl-ad01.rainpole.io -certAuthorityUser svc-vcf-ca -certAuthorityPass VMw@re1! -certAuthorityTemplate VMware
        This example will configure Microsoft Certificate Authority rpl-ad01.rainpole.io in SDDC Manager.

        Set-VCFCertificateAuthority -certAuthority OpenSSL -server sfo-vcf01.sfo.rainpole.io -user administrator@vsphere.local -pass VMw@re123! -commonName sfo-vcf01.sfo.rainpole.io -organization Rainpole -organizationUnit "Platform Engineering" -locality "San Francisco" -state CA -country US
        This example will configure an OpenSSL Certificate Authority in SDDC Manager.

        .PARAMETER certAuthority
        The type of Certificate Authority to be configured Microsoft or OpenSSL

        .PARAMETER server
        The fully qualified domain name of the SDDC Manager instance.

        .PARAMETER user
        The username to authenticate to the SDDC Manager instance.

        .PARAMETER pass
        The password to authenticate to the SDDC Manager instance.

        .PARAMETER certAuthorityFqdn
        The fully qualified domain name of the Microsoft Certificate Authority.

        .PARAMETER certAuthorityUser
        The username to authenticate to the Microsoft Certificate Authority.

        .PARAMETER certAuthorityPass
        The password to authenticate to the Microsoft Certificate Authority.

        .PARAMETER certAuthorityTemplate
        The Certificate Template Name to be used with the Microsoft Certificate Authority.

        .PARAMETER commonName
        Specifies the common name for the OpenSSL Certificate Authority.

        .PARAMETER organization
        Specifies the organization name for the OpenSSL Certificate Authority.

        .PARAMETER organizationUnit
        Specifies the organization unit for the OpenSSL Certificate Authority.

        .PARAMETER locality
        Specifies the locality for the OpenSSL Certificate Authority.

        .PARAMETER state
        Specifies the state for the OpenSSL Certificate Authority.

        .PARAMETER country
        Specifies the country for the OpenSSL Certificate Authority.
    #>

    Param (
        [Parameter (Mandatory = $true)] [ValidateSet ("Microsoft", "OpenSSL")] [String] $certAuthority,
        [Parameter (Mandatory = $true)] [ValidateNotNullOrEmpty()] [String] $server,
        [Parameter (Mandatory = $true)] [ValidateNotNullOrEmpty()] [String] $user,
        [Parameter (Mandatory = $false)] [ValidateNotNullOrEmpty()] [String] $pass,
        [Parameter (Mandatory = $true, ParameterSetName = "microsoft")] [ValidateNotNullOrEmpty()] [String] $certAuthorityFqdn,
        [Parameter (Mandatory = $true, ParameterSetName = "microsoft")] [ValidateNotNullOrEmpty()] [String] $certAuthorityUser,
        [Parameter (Mandatory = $true, ParameterSetName = "microsoft")] [ValidateNotNullOrEmpty()] [String] $certAuthorityPass,
        [Parameter (Mandatory = $true, ParameterSetName = "microsoft")] [ValidateNotNullOrEmpty()] [String] $certAuthorityTemplate,
        [Parameter (Mandatory = $true, ParameterSetName = "openssl")] [ValidateNotNullOrEmpty()] [String] $commonName,
        [Parameter (Mandatory = $true, ParameterSetName = "openssl")] [ValidateNotNullOrEmpty()] [String] $organization,
        [Parameter (Mandatory = $true, ParameterSetName = "openssl")] [ValidateNotNullOrEmpty()] [String] $organizationUnit,
        [Parameter (Mandatory = $true, ParameterSetName = "openssl")] [ValidateNotNullOrEmpty()] [String] $locality,
        [Parameter (Mandatory = $true, ParameterSetName = "openssl")] [ValidateNotNullOrEmpty()] [String] $state,
        [Parameter (Mandatory = $true, ParameterSetName = "openssl")] [ValidateSet ("US", "CA", "AX", "AD", "AE", "AF", "AG", "AI", "AL", "AM", "AN", "AO", "AQ", "AR", "AS", "AT", "AU", `
        "AW", "AZ", "BA", "BB", "BD", "BE", "BF", "BG", "BH", "BI", "BJ", "BM", "BN", "BO", "BR", "BS", "BT", "BV", "BW", "BZ", "CA", "CC", "CF", "CH", "CI", "CK", `
        "CL", "CM", "CN", "CO", "CR", "CS", "CV", "CX", "CY", "CZ", "DE", "DJ", "DK", "DM", "DO", "DZ", "EC", "EE", "EG", "EH", "ER", "ES", "ET", "FI", "FJ", "FK", `
        "FM", "FO", "FR", "FX", "GA", "GB", "GD", "GE", "GF", "GG", "GH", "GI", "GL", "GM", "GN", "GP", "GQ", "GR", "GS", "GT", "GU", "GW", "GY", "HK", "HM", "HN", `
        "HR", "HT", "HU", "ID", "IE", "IL", "IM", "IN", "IO", "IS", "IT", "JE", "JM", "JO", "JP", "KE", "KG", "KH", "KI", "KM", "KN", "KR", "KW", "KY", "KZ", "LA", `
        "LC", "LI", "LK", "LS", "LT", "LU", "LV", "LY", "MA", "MC", "MD", "ME", "MG", "MH", "MK", "ML", "MM", "MN", "MO", "MP", "MQ", "MR", "MS", "MT", "MU", "MV", `
        "MW", "MX", "MY", "MZ", "NA", "NC", "NE", "NF", "NG", "NI", "NL", "NO", "NP", "NR", "NT", "NU", "NZ", "OM", "PA", "PE", "PF", "PG", "PH", "PK", "PL", "PM", `
        "PN", "PR", "PS", "PT", "PW", "PY", "QA", "RE", "RO", "RS", "RU", "RW", "SA", "SB", "SC", "SE", "SG", "SH", "SI", "SJ", "SK", "SL", "SM", "SN", "SR", "ST", `
        "SU", "SV", "SZ", "TC", "TD", "TF", "TG", "TH", "TJ", "TK", "TM", "TN", "TO", "TP", "TR", "TT", "TV", "TW", "TZ", "UA", "UG", "UM", "US", "UY", "UZ", "VA", `
        "VC", "VE", "VG", "VI", "VN", "VU", "WF", "WS", "YE", "YT", "ZA", "ZM", "COM", "EDU", "GOV", "INT", "MIL", "NET", "ORG", "ARPA")] [String] $country
    )

    $pass = Get-Password -User $user -Password $pass

    if (Test-VCFConnection -server $server) {
        if (Test-VCFAuthentication -server $server -user $user -pass $pass) {
            if ($certAuthority -eq "OpenSSL"){
                if (Test-EndpointConnection -server $commonName -port 443) {
                    Try {
                        Write-Output "Starting configuration of the OpenSSL Certificate Authority in SDDC Manager..."
                        Write-Output "Checking status of the OpenSSL Certificate Authority configuration..."
                        if ((Get-VCFCertificateAuthority).id -eq "OpenSSL") {
                            $vcfCommonName = (Get-VCFCertificateAuthority -caType OpenSSL).commonName
                            Write-Output "OpenSSL Certificate Authority is currently configured on SDDC Manager using $($vcfCommonName)."
                        }
                        else {
                            Write-Output "OpenSSL Certificate Authority is currently not configured on SDDC Manager."
                        }
                        if ($vcfCommonName -ne $commonName) {
                            Write-Output "Configuring the OpenSSL Certificate Authority in SDDC Manager using $($commonName)..."
                            Set-VCFOpensslCa -commonName $commonName -organization $organization -organizationUnit $organizationUnit -locality $locality -state $state -country $country
                            Write-Output "Configuration of the OpenSSL Certificate Authority in SDDC Manager using $($commonName): SUCCESSFUL."
                        } else {
                            Write-Warning "Configuration of the OpenSSL Certificate Authority in SDDC Manager using $($commonName), already exists: SKIPPED."
                        }
                        Write-Output "Configuration the OpenSSL Certificate Authority in SDDC Manager completed."
                    } Catch {
                        $ErrorMessage = $_.Exception.Message
                        Write-Output "Error was: $ErrorMessage."
                    }
                } else {
                    Write-Error "Unable to connect to Openssl Certificate Authority ($commonName)."
                }
            } else {
                if (Test-EndpointConnection -server $certAuthorityFqdn -port 443) {
                    $caServerUrl = "https://$certAuthorityFqdn/certsrv"
                    Try {
                        Write-Output "Starting configuration of the Microsoft Certificate Authority in SDDC Manager..."
                        Write-Output "Checking status of the Microsoft Certificate Authority configuration..."
                        $vcfCertCa = Get-VCFCertificateAuthority
                        if ($vcfCertCa.username -ne "$certAuthorityUser") {
                            Write-Output "Configuring the Microsoft Certificate Authority in SDDC Manager using $($certAuthorityUser)..."
                            Set-VCFMicrosoftCA -serverUrl $caServerUrl -username $certAuthorityUser -password $certAuthorityPass -templateName $certAuthorityTemplate | Out-Null
                            Write-Output "Configuration of the Microsoft Certificate Authority in SDDC Manager using ($($certAuthorityUser)): SUCCESSFUL."
                        } else {
                            Write-Warning "Configuration of the Microsoft Certificate Authority in SDDC Manager using ($($certAuthorityUser)), already exists: SKIPPED."
                        }
                        Write-Output "Configuration a Microsoft Certificate Authority in SDDC Manager completed."
                    } Catch {
                        $ErrorMessage = $_.Exception.Message
                        Write-Output "Error was: $ErrorMessage."
                    }
                } else {
                    Write-Error "Unable to connect to Microsoft Certificate Authority ($certAuthorityFqdn)."
                }
            }
        } else {
            Write-Error "Unable to authenticate to SDDC Manager ($($server)): PRE_VALIDATION_FAILED."
        }
    } else {
        Write-Error "Unable to connect to SDDC Manager ($($server)): PRE_VALIDATION_FAILED."
    }
}
Function gatherSddcInventory {
    Param (
        [Parameter (Mandatory = $true)] $domainType,
        [Parameter (Mandatory = $true)] $workloadDomain
    )

    # Gathers deployment details from SDDC Manager.
    $sddcMgr = Get-VCFManager
    $sddcMgrVersion = $sddcMgr.version.split(".")[0]

    $resourcesObject = @()

    # SDDC Manager
    if ($domainType -eq "Management") {
        $resourcesObject += [pscustomobject]@{
            'fqdn'       = $sddcMgr.fqdn
            'name'       = $sddcMgr.fqdn.split(".")[0]
            'resourceId' = $sddcMgr.id
            'type'       = "SDDC_MANAGER"
        }
    }

    # Aria Suite Lifecycle
    if ($domainType -eq "Management") {
        $vrslcmNode = Get-VCFvRSLCM
        if ($vrslcmNode.id -ne "") {
            $resourcesObject += [pscustomobject]@{
                'fqdn'       = $vrslcmNode.fqdn
                'name'       = $vrslcmNode.fqdn.split(".")[0]
                'resourceId' = $vrslcmNode.id
                'type'       = "VRSLCM"
            }
        }
    }

    # vCenter Server
    if (([float]$sddcMgrVersion -ge 4) -AND ($domainType -eq "Management")) {
        $domain = Get-VCFWorkloadDomain | Where-Object { $_.type -eq "MANAGEMENT" }
        $vCenterServer = Get-VCFvCenter | Where-Object { $_.domain.id -eq $domain.id }
    } else {
        $domain = Get-VCFWorkloadDomain | Where-Object { $_.name -eq $workloadDomain }
        $vCenterServer = Get-VCFvCenter | Where-Object { $_.domain.id -eq $domain.id }
    }

    foreach ($vCenter in $vCenterServer) {
        $resourcesObject += [pscustomobject]@{
            'fqdn'       = $vCenter.fqdn
            'name'       = $vCenter.fqdn.split(".")[0]
            'resourceId' = $vCenter.id
            'type'       = "VCENTER"
        }
    }

    # NSX
    if ([float]$sddcMgrVersion -ge 4) {
        $nsxtManager = Get-VCFNsxtCluster | Where-Object { $_.domains.id -eq $domain.id }
        $nsxtSans = @()
        foreach ($nodeFqdn in $nsxtManager.nodes.fqdn) {
            $nsxtSans += $nodeFqdn
        }
        $nsxtSans += $nsxtManager.vipFqdn
        $nsxtvip = $nsxtManager.vipfqdn

        foreach ($nsxManager in $nsxtManager) {
            $resourcesObject += [pscustomobject]@{
                'fqdn'       = $nsxtvip
                'name'       = $nsxtvip.split(".")[0]
                'resourceId' = $nsxManager.id
                'sans'       = $nsxtSans
                'type'       = "NSXT_MANAGER"
            }
        }

        foreach ($nsxNode in $nsxtManager.nodes) {
            $resourcesObject += [pscustomobject]@{
                'fqdn'       = $nsxNode.fqdn
                'name'       = $nsxNode.name
                'resourceId' = $nsxNode.id
                'type'       = "NSXT_MANAGER"
            }
        }
    }
    Return $resourcesObject
}

Function Request-VCFCsr {
    <#
        .SYNOPSIS
        Requests SDDC Manager to generate and store certificate signing request (CSR) files or requests a certificate
        signing request for either an ESXi host or a for each ESXi host in a cluster and saves it to file(s) in a
        directory.

        .DESCRIPTION
        The Request-VCFCsr will request SDDC Manager to generate certificate signing request files for all components
        associated with the given domain when used with -sddcManager switch. The Request-VCFCsr cmdlet will generate
        the certificate signing request for ESXi host(s) and saves it to file(s) in an output directory when used with
        the -esxi switch.
        The cmdlet connects to the SDDC Manager using the -server, -user, and -password values.
        - Validates that network connectivity and authentication is possible to SDDC Manager.
        - Validates that the workload domain exists in the SDDC Manager inventory.
        - Validates that network connectivity and authentication is possible to vCenter Server.
        When used with -esxi switch, this cmdlet
        - Gathers the ESXi hosts from the cluster
        - Requests the ESXi host CSR and saves it in the output directory as <esxi-host-fqdn>.csr. e.g. sfo01-m01-esx01.sfo.rainpole.io.csr
        - Defines possible country codes. Reference: https://www.digicert.com/kb/ssl-certificate-country-codes.htm

        .EXAMPLE
        Request-VCFCsr -esxi -server sfo-vcf01.sfo.rainpole.io -user administrator@vsphere.local -pass VMw@re1! -domain sfo-m01 -cluster sfo-m01-cl01 -country US -locality "Palo Alto" -organization "Rainpole" -organizationUnit "Engineering" -stateOrProvince "California" -outputDirectory F:\csr
        This example generates CSRs and stores them in the provided output directory for all ESXi hosts in the cluster sfo-m01-cl01 with the specified fields.

        .EXAMPLE
        Request-VCFCsr -sddcManager -server sfo-vcf01.sfo.rainpole.io -user administrator@vsphere.local -pass VMw@re123! -domain sfo-w01 -country US -keysize "3072" -locality "San Francisco" -organization "Rainpole" -organizationUnit "IT" -stateOrProvince "California" -email "admin@rainpole.io"
        This example will request SDDC Manager to generate certificate signing request files for all components associated with the given workload domain.


        .PARAMETER esxi
        Switch to request and save certificate signing request files for ESXi hosts

        .PARAMETER sddcManager
        Switch to request and store certificate signing request files on SDDC Manager

        .PARAMETER server
        The fully qualified domain name of the SDDC Manager instance.

        .PARAMETER user
        The username to authenticate to the SDDC Manager instance.

        .PARAMETER pass
        The password to authenticate to the SDDC Manager instance.

        .PARAMETER domain
        The name of the workload domain in which the cluster is located.

        .PARAMETER cluster
        The name of the cluster in which the ESXi host is located. (Only required when using -esxi parameter)

        .PARAMETER esxiFqdn
        The fully qualified domain name of the ESXi host to request certificate signing request (CSR) for. (Only required when using -esxi parameter)

        .PARAMETER country
        The country code for the certificate signing request (CSR).

        .PARAMETER locality
        The locality for the certificate signing request (CSR).

        .PARAMETER keySize
        The key size for the certificate signing request (CSR). (Only required when using -sddcManager parameter)

        .PARAMETER organization
        The organization for the certificate signing request (CSR).

        .PARAMETER organizationUnit
        The organization unit for the certificate signing request (CSR).

        .PARAMETER stateOrProvince
        The state or province for the certificate signing request (CSR).

        .PARAMETER outputDirectory
        The directory to save the certificate signing request (CSR) files. (Only required when using -esxi parameter)

        .PARAMETER email
        The contact email for the certificate signing request (CSR). (Only required when using -sddcManager parameter)
    #>

    Param (
        [Parameter (Mandatory = $true, ParameterSetName = "esxi")] [ValidateNotNullOrEmpty()] [Switch] $esxi,
        [Parameter (Mandatory = $true, ParameterSetName = "sddc")] [ValidateNotNullOrEmpty()] [Switch] $sddcManager,
        [Parameter (Mandatory = $true)] [ValidateNotNullOrEmpty()] [String] $server,
        [Parameter (Mandatory = $true)] [ValidateNotNullOrEmpty()] [String] $user,
        [Parameter (Mandatory = $false)] [ValidateNotNullOrEmpty()] [String] $pass,
        [Parameter (Mandatory = $true)] [ValidateNotNullOrEmpty()] [String] $domain,
        [Parameter (Mandatory = $false, ParameterSetName = "esxi")][ValidateNotNullOrEmpty()] [String] $cluster,
        [Parameter (Mandatory = $false, ParameterSetName = "esxi")] [ValidateNotNullOrEmpty()] [String] $esxiFqdn,
        [Parameter (Mandatory = $true, ParameterSetName = "esxi")] [ValidateNotNullOrEmpty()] [String] $outputDirectory,
        [Parameter (Mandatory = $true, ParameterSetName = "sddc")] [ValidateSet ("2048", "3072", "4096")] [String] $keySize,
        [Parameter (Mandatory = $true)] [ValidateSet ("US", "CA", "AX", "AD", "AE", "AF", "AG", "AI", "AL", "AM", "AN", "AO", "AQ", "AR", "AS", "AT", "AU", `
                "AW", "AZ", "BA", "BB", "BD", "BE", "BF", "BG", "BH", "BI", "BJ", "BM", "BN", "BO", "BR", "BS", "BT", "BV", "BW", "BZ", "CA", "CC", "CF", "CH", "CI", "CK", `
                "CL", "CM", "CN", "CO", "CR", "CS", "CV", "CX", "CY", "CZ", "DE", "DJ", "DK", "DM", "DO", "DZ", "EC", "EE", "EG", "EH", "ER", "ES", "ET", "FI", "FJ", "FK", `
                "FM", "FO", "FR", "FX", "GA", "GB", "GD", "GE", "GF", "GG", "GH", "GI", "GL", "GM", "GN", "GP", "GQ", "GR", "GS", "GT", "GU", "GW", "GY", "HK", "HM", "HN", `
                "HR", "HT", "HU", "ID", "IE", "IL", "IM", "IN", "IO", "IS", "IT", "JE", "JM", "JO", "JP", "KE", "KG", "KH", "KI", "KM", "KN", "KR", "KW", "KY", "KZ", "LA", `
                "LC", "LI", "LK", "LS", "LT", "LU", "LV", "LY", "MA", "MC", "MD", "ME", "MG", "MH", "MK", "ML", "MM", "MN", "MO", "MP", "MQ", "MR", "MS", "MT", "MU", "MV", `
                "MW", "MX", "MY", "MZ", "NA", "NC", "NE", "NF", "NG", "NI", "NL", "NO", "NP", "NR", "NT", "NU", "NZ", "OM", "PA", "PE", "PF", "PG", "PH", "PK", "PL", "PM", `
                "PN", "PR", "PS", "PT", "PW", "PY", "QA", "RE", "RO", "RS", "RU", "RW", "SA", "SB", "SC", "SE", "SG", "SH", "SI", "SJ", "SK", "SL", "SM", "SN", "SR", "ST", `
                "SU", "SV", "SZ", "TC", "TD", "TF", "TG", "TH", "TJ", "TK", "TM", "TN", "TO", "TP", "TR", "TT", "TV", "TW", "TZ", "UA", "UG", "UM", "US", "UY", "UZ", "VA", `
                "VC", "VE", "VG", "VI", "VN", "VU", "WF", "WS", "YE", "YT", "ZA", "ZM", "COM", "EDU", "GOV", "INT", "MIL", "NET", "ORG", "ARPA")] [String] $country,
        [Parameter (Mandatory = $true)] [ValidateNotNullOrEmpty()] [String] $locality,
        [Parameter (Mandatory = $true)] [ValidateNotNullOrEmpty()] [String] $organization,
        [Parameter (Mandatory = $true)] [ValidateNotNullOrEmpty()] [String] $organizationUnit,
        [Parameter (Mandatory = $true)] [ValidateNotNullOrEmpty()] [String] $stateOrProvince,
        [Parameter (Mandatory = $true,  ParameterSetName = "sddc")] [ValidateNotNullOrEmpty()] [String] $email
    )

    $pass = Get-Password -User $user -Password $pass

    if ($PSBoundParameters.ContainsKey("esxi")){
        if (!$PSBoundParameters.ContainsKey("cluster") -and !$PSBoundParameters.ContainsKey("esxiFqdn")) {
            Write-Error "Please provide either -cluster or -esxiFqdn paramater."
        } elseif ($PSBoundParameters.ContainsKey("cluster") -and $PSBoundParameters.ContainsKey("esxiFqdn")) {
            Write-Error "Only one of -esxiFqdn or -cluster parameter can be provided at a time."
        } elseif ($PSBoundParameters.ContainsKey("cluster")){
            Request-EsxiCsr -server $server -user $user -pass $pass -domain $domain -cluster $cluster -country $country -locality $locality -organization $organization -organizationUnit $organizationUnit -stateOrProvince $stateOrProvince -outputDirectory $outputDirectory
        } else {
            Request-EsxiCsr -server $server -user $user -pass $pass -domain $domain -esxiFqdn $esxiFqdn -country $country -locality $locality -organization $organization -organizationUnit $organizationUnit -stateOrProvince $stateOrProvince -outputDirectory $outputDirectory
        }
    } else{
        Request-SddcCsr -server $server -user $user -pass $pass -keysize $keySize -workloadDomain $domain -country $country -locality $locality -organization $organization -organizationUnit $organizationUnit -stateOrProvince $stateOrProvince -email $email
    }
}

Function Request-EsxiCsr {
    <#
        .SYNOPSIS
        Requests a certificate signing request (CSR) for an ESXi host or a for each ESXi host in a cluster and saves it
        to file(s) in a directory.

        .DESCRIPTION
        The Request-EsxiCsr cmdlet will generate the certificate signing request for ESXi host(s) and saves it to
        file(s) in an output directory.
        The cmdlet connects to the SDDC Manager using the -server, -user, and -password values.
        - Validates that network connectivity and authentication is possible to SDDC Manager.
        - Validates that the workload domain exists in the SDDC Manager inventory.
        - Validates that network connectivity and authentication is possible to vCenter Server.
        - Gathers the ESXi hosts from the cluster.
        - Requests the ESXi host CSR and saves it in the output directory as <esxi-host-fqdn>.csr. e.g. sfo01-m01-esx01.sfo.rainpole.io.csr
        - Defines possible country codes. Reference: https://www.digicert.com/kb/ssl-certificate-country-codes.htm

        .EXAMPLE
        Request-EsxiCsr -server sfo-vcf01.sfo.rainpole.io -user administrator@vsphere.local -pass VMw@re1! -domain sfo-m01 -cluster sfo-m01-cl01 -country US -locality "Palo Alto" -organization "Rainpole" -organizationUnit "Engineering" -stateOrProvince "California" -outputDirectory F:\csr
        This example generates CSRs and stores them in the provided output directory for all ESXi hosts in the cluster sfo-m01-cl01 with the specified fields.

        .PARAMETER server
        The fully qualified domain name of the SDDC Manager instance.

        .PARAMETER user
        The username to authenticate to the SDDC Manager instance.

        .PARAMETER pass
        The password to authenticate to the SDDC Manager instance.

        .PARAMETER domain
        The name of the workload domain in which the cluster is located.

        .PARAMETER cluster
        The name of the cluster in which the ESXi host is located.

        .PARAMETER esxiFqdn
        The fully qualified domain name of the ESXi host to request certificate signing request (CSR) for.

        .PARAMETER country
        The country code for the certificate signing request (CSR).

        .PARAMETER locality
        The locality for the certificate signing request (CSR).

        .PARAMETER organization
        The organization for the certificate signing request (CSR).

        .PARAMETER organizationUnit
        The organization unit for the certificate signing request (CSR).

        .PARAMETER stateOrProvince
        The state or province for the certificate signing request (CSR).

        .PARAMETER outputDirectory
        The directory to save the certificate signing request (CSR) files.
    #>

    Param (
        [Parameter (Mandatory = $true)] [ValidateNotNullOrEmpty()] [String] $server,
        [Parameter (Mandatory = $true)] [ValidateNotNullOrEmpty()] [String] $user,
        [Parameter (Mandatory = $true)] [ValidateNotNullOrEmpty()] [String] $pass,
        [Parameter (Mandatory = $true)] [ValidateNotNullOrEmpty()] [String] $domain,
        [Parameter (Mandatory = $true, ParameterSetName = "cluster")] [ValidateNotNullOrEmpty()] [String] $cluster,
        [Parameter (Mandatory = $true, ParameterSetName = "host")] [ValidateNotNullOrEmpty()] [String] $esxiFqdn,
        [Parameter (Mandatory = $true)] [ValidateNotNullOrEmpty()] [String] $outputDirectory,
        [Parameter (Mandatory = $true)] [ValidateSet ("US", "CA", "AX", "AD", "AE", "AF", "AG", "AI", "AL", "AM", "AN", "AO", "AQ", "AR", "AS", "AT", "AU", `
                "AW", "AZ", "BA", "BB", "BD", "BE", "BF", "BG", "BH", "BI", "BJ", "BM", "BN", "BO", "BR", "BS", "BT", "BV", "BW", "BZ", "CA", "CC", "CF", "CH", "CI", "CK", `
                "CL", "CM", "CN", "CO", "CR", "CS", "CV", "CX", "CY", "CZ", "DE", "DJ", "DK", "DM", "DO", "DZ", "EC", "EE", "EG", "EH", "ER", "ES", "ET", "FI", "FJ", "FK", `
                "FM", "FO", "FR", "FX", "GA", "GB", "GD", "GE", "GF", "GG", "GH", "GI", "GL", "GM", "GN", "GP", "GQ", "GR", "GS", "GT", "GU", "GW", "GY", "HK", "HM", "HN", `
                "HR", "HT", "HU", "ID", "IE", "IL", "IM", "IN", "IO", "IS", "IT", "JE", "JM", "JO", "JP", "KE", "KG", "KH", "KI", "KM", "KN", "KR", "KW", "KY", "KZ", "LA", `
                "LC", "LI", "LK", "LS", "LT", "LU", "LV", "LY", "MA", "MC", "MD", "ME", "MG", "MH", "MK", "ML", "MM", "MN", "MO", "MP", "MQ", "MR", "MS", "MT", "MU", "MV", `
                "MW", "MX", "MY", "MZ", "NA", "NC", "NE", "NF", "NG", "NI", "NL", "NO", "NP", "NR", "NT", "NU", "NZ", "OM", "PA", "PE", "PF", "PG", "PH", "PK", "PL", "PM", `
                "PN", "PR", "PS", "PT", "PW", "PY", "QA", "RE", "RO", "RS", "RU", "RW", "SA", "SB", "SC", "SE", "SG", "SH", "SI", "SJ", "SK", "SL", "SM", "SN", "SR", "ST", `
                "SU", "SV", "SZ", "TC", "TD", "TF", "TG", "TH", "TJ", "TK", "TM", "TN", "TO", "TP", "TR", "TT", "TV", "TW", "TZ", "UA", "UG", "UM", "US", "UY", "UZ", "VA", `
                "VC", "VE", "VG", "VI", "VN", "VU", "WF", "WS", "YE", "YT", "ZA", "ZM", "COM", "EDU", "GOV", "INT", "MIL", "NET", "ORG", "ARPA")] [String] $country,
        [Parameter (Mandatory = $true)] [ValidateNotNullOrEmpty()] [String] $locality,
        [Parameter (Mandatory = $true)] [ValidateNotNullOrEmpty()] [String] $organization,
        [Parameter (Mandatory = $true)] [ValidateNotNullOrEmpty()] [String] $organizationUnit,
        [Parameter (Mandatory = $true)] [ValidateNotNullOrEmpty()] [String] $stateOrProvince
    )

    Try {
        if (!(Test-Path $outputDirectory)) {
            Write-Error "Please specify a valid directory to save the CSR files." -ErrorAction Stop
            return
        }
        $vCenterServer = Get-vCenterServer -server $server -user $user -pass $pass -domain $domain
        if ($PsBoundParameters.ContainsKey("cluster")) {
            if (Get-Cluster | Where-Object { $_.Name -eq $cluster }) {
                $esxiHosts = Get-Cluster $cluster | Get-VMHost | Sort-Object -Property Name
                if (!$esxiHosts) { Write-Warning "No ESXi hosts found within $cluster cluster." }
            } else {
                Write-Error "Unable to locate cluster $cluster in vCenter Server instance $($vCenterServer.details.fqdn): PRE_VALIDATION_FAILED"
                Throw "Unable to locate cluster $cluster in vCenter Server $($vCenterServer.details.fqdn): PRE_VALIDATION_FAILED"
            }
        } else {
            $esxiHosts = Get-VMHost -Name $esxiFqdn
            if (!$esxiHosts) { Write-Warning "No ESXi host $esxiFqdn found within workload domain $domain." }
        }

        if ($esxiHosts) {
            foreach ($esxiHost in $esxiHosts) {
                $csrPath = Join-Path -Path $outputDirectory -childPath "$($esxiHost.Name).csr"
                $esxRequest = New-VIMachineCertificateSigningRequest -Server $vCenterServer.details.fqdn -VMHost $esxiHost.Name -Country "$country" -Locality "$locality" -Organization "$organization" -OrganizationUnit "$organizationUnit" -StateOrProvince "$stateOrProvince" -CommonName $esxiHost.Name
                $esxRequest.CertificateRequestPEM | Out-File $csrPath -Force
                if (Test-Path $csrPath -PathType Leaf ) {
                    Write-Output "CSR for $($esxiHost.Name) has been generated and saved to $csrPath."
                } else {
                    Write-Error "Unable to generate CSR for $($esxiHost.name)."
                    Throw "Unable to generate CSR for $($esxiHost.name)."
                }
            }
        }
    } Catch {
        Debug-ExceptionWriter -object $_
    } Finally {
        if ($vCenterServer) { Disconnect-VIServer -server $vCenterServer.details.fqdn -Confirm:$false -WarningAction SilentlyContinue }
    }
}

Function Request-SddcCsr {
    <#
        .SYNOPSIS
        Requests SDDC Manager to generate and store certificate signing request files.

        .DESCRIPTION
        The Request-SddcCsr will request SDDC Manager to generate certificate signing request files for all components
        associated with the given workload domain.
        The cmdlet connects to the SDDC Manager using the -server, -user, and -password values.
        - Validates that network connectivity and authentication is possible to SDDC Manager.
        - Validates that the workload domain exists in the SDDC Manager inventory.
        - Defines possible country codes. Reference: https://www.digicert.com/kb/ssl-certificate-country-codes.htm

        .EXAMPLE
        Request-SddcCsr -server sfo-vcf01.sfo.rainpole.io -user administrator@vsphere.local -pass VMw@re1! -workloadDomain sfo-w01 -country US -keysize "3072" -locality "San Francisco" -organization "Rainpole" -organizationUnit "IT" -stateOrProvince "California" -email "admin@rainpole.io"
        This example will request SDDC Manager to generate certificate signing request files for all components associated with the given workload domain.

        .PARAMETER server
        The fully qualified domain name of the SDDC Manager instance.

        .PARAMETER user
        The username to authenticate to the SDDC Manager instance.

        .PARAMETER pass
        The password to authenticate to the SDDC Manager instance.

        .PARAMETER workloadDomain
        The name of the workload domain in which the certificate is requested to be generated.

        .PARAMETER country
        The country code for the certificate signing request (CSR).

        .PARAMETER keySize
        The key size for the certificate signing request (CSR).

        .PARAMETER locality
        The locality for the certificate signing request (CSR).

        .PARAMETER organization
        The organization for the certificate signing request (CSR).

        .PARAMETER organizationUnit
        The organization unit for the certificate signing request (CSR).

        .PARAMETER stateOrProvince
        The state or province for the certificate signing request (CSR).

        .PARAMETER email
        The contact email for the certificate signing request (CSR).
    #>
    Param (
        [Parameter (Mandatory = $true)] [ValidateNotNullOrEmpty()] [String] $server,
        [Parameter (Mandatory = $true)] [ValidateNotNullOrEmpty()] [String] $user,
        [Parameter (Mandatory = $true)] [ValidateNotNullOrEmpty()] [String] $pass,
        [Parameter (Mandatory = $true)] [ValidateNotNullOrEmpty()] [String] $workloadDomain,
        [Parameter (Mandatory = $true)] [ValidateSet ("US", "CA", "AX", "AD", "AE", "AF", "AG", "AI", "AL", "AM", "AN", "AO", "AQ", "AR", "AS", "AT", "AU", `
                "AW", "AZ", "BA", "BB", "BD", "BE", "BF", "BG", "BH", "BI", "BJ", "BM", "BN", "BO", "BR", "BS", "BT", "BV", "BW", "BZ", "CA", "CC", "CF", "CH", "CI", "CK", `
                "CL", "CM", "CN", "CO", "CR", "CS", "CV", "CX", "CY", "CZ", "DE", "DJ", "DK", "DM", "DO", "DZ", "EC", "EE", "EG", "EH", "ER", "ES", "ET", "FI", "FJ", "FK", `
                "FM", "FO", "FR", "FX", "GA", "GB", "GD", "GE", "GF", "GG", "GH", "GI", "GL", "GM", "GN", "GP", "GQ", "GR", "GS", "GT", "GU", "GW", "GY", "HK", "HM", "HN", `
                "HR", "HT", "HU", "ID", "IE", "IL", "IM", "IN", "IO", "IS", "IT", "JE", "JM", "JO", "JP", "KE", "KG", "KH", "KI", "KM", "KN", "KR", "KW", "KY", "KZ", "LA", `
                "LC", "LI", "LK", "LS", "LT", "LU", "LV", "LY", "MA", "MC", "MD", "ME", "MG", "MH", "MK", "ML", "MM", "MN", "MO", "MP", "MQ", "MR", "MS", "MT", "MU", "MV", `
                "MW", "MX", "MY", "MZ", "NA", "NC", "NE", "NF", "NG", "NI", "NL", "NO", "NP", "NR", "NT", "NU", "NZ", "OM", "PA", "PE", "PF", "PG", "PH", "PK", "PL", "PM", `
                "PN", "PR", "PS", "PT", "PW", "PY", "QA", "RE", "RO", "RS", "RU", "RW", "SA", "SB", "SC", "SE", "SG", "SH", "SI", "SJ", "SK", "SL", "SM", "SN", "SR", "ST", `
                "SU", "SV", "SZ", "TC", "TD", "TF", "TG", "TH", "TJ", "TK", "TM", "TN", "TO", "TP", "TR", "TT", "TV", "TW", "TZ", "UA", "UG", "UM", "US", "UY", "UZ", "VA", `
                "VC", "VE", "VG", "VI", "VN", "VU", "WF", "WS", "YE", "YT", "ZA", "ZM", "COM", "EDU", "GOV", "INT", "MIL", "NET", "ORG", "ARPA")] [String] $country,
        [Parameter (Mandatory = $true)] [ValidateSet ("2048", "3072", "4096")] [String] $keySize,
        [Parameter (Mandatory = $true)] [ValidateNotNullOrEmpty()] [String] $locality,
        [Parameter (Mandatory = $true)] [ValidateNotNullOrEmpty()] [String] $organization,
        [Parameter (Mandatory = $true)] [ValidateNotNullOrEmpty()] [String] $organizationUnit,
        [Parameter (Mandatory = $true)] [ValidateNotNullOrEmpty()] [String] $stateOrProvince,
        [Parameter (Mandatory = $true)] [ValidateNotNullOrEmpty()] [String] $email
    )

    if (Test-VCFConnection -server $server) {
        if (Test-VCFAuthentication -server $server -user $user -pass $pass) {
            $domainType = Get-VCFWorkloadDomain -name $workloadDomain
            $resourcesObject = gatherSddcInventory -domainType $domainType.type -workloadDomain $workloadDomain

            # Create a temporary directory under current directory
			for ($createPathCounter = 0;$createPathCounter -lt 4;$createPathCounter++) {
				$randomOutput = -join (((48..57)+(65..90)+(97..122)) * 80 |Get-Random -Count 6 |%{[char]$_})
				$tempPath = Join-Path -Path $pwd -childPath $randomOutput
				if (!(Test-Path -Path $tempPath)) {
					Break
				} else {
					if ($createPathCounter -eq 3) {
						Write-Error "Unable to write to ($tempPath): PRE_VALIDATION_FAILED.."
                        Exit
					}
				}
			}
			New-Item -Path $tempPath -ItemType Directory | Out-NULL
            $tempPath = Join-Path $tempPath ""

            # Generate a temporay JSON configuration file
            $csrGenerationSpecJson =
            '{
            "csrGenerationSpec": {
                "country": "'+ $country + '",
                "email": "'+ $email + '",
                "keyAlgorithm": "'+ "RSA" + '",
                "keySize": "'+ $keySize + '",
                "locality": "'+ $locality + '",
                "organization": "'+ $organization + '",
                "organizationUnit": "'+ $organizationUnit + '",
                "state": "'+ $stateOrProvince + '"
                },
            '
            $resourcesBodyObject += [pscustomobject]@{
                resources = $resourcesObject
            }
            $resourcesBodyObject | ConvertTo-Json -Depth 10 | Out-File -FilePath $tempPath"temp.json"
            Get-Content $tempPath"temp.json" | Select-Object -Skip 1 | Set-Content $tempPath"temp1.json"
            $resouresJson = Get-Content $tempPath"temp1.json" -Raw
            $requestCsrSpecJson = $csrGenerationSpecJson + $resouresJson
            $requestCsrSpecJson | Out-File $tempPath"$($workloadDomain)-requestCsrSpec.json"
            Write-Output "Requesting certificate signing requests for components associated with workload domain ($($workloadDomain))..."
            $myTask = Request-VCFCertificateCSR -domainName $($workloadDomain) -json $tempPath"$($workloadDomain)-requestCsrSpec.json"
            Do {
                Write-Output "Checking status for the generation of certificate signing requests for components associated with workload domain ($($workloadDomain))..."
                Start-Sleep 6
                $response = Get-VCFTask $myTask.id
            } While ($response.status -eq "IN_PROGRESS")
            if ($response.status -eq "FAILED") {
                Write-Output "Workflow completed with status: $($response.status)."
            } elseif ($response.status -eq "SUCCESSFUL") {
                Write-Output "Workflow completed with status: $($response.status)."
            } else {
                Write-Warning "Workflow completed with an unrecognized status: $($response.status). Please check before proceeding."
            }
            Write-Output "Generate certificate signing requests for components associated with workload domain $($workloadDomain)."

            # Remove the temporary directory.
			Remove-Item -Recurse -Force $tempPath | Out-NULL
        } else {
            Write-Error "Unable to authenticate to SDDC Manager ($($server)): PRE_VALIDATION_FAILED."
        }
    } else {
        Write-Error "Unable to connect to SDDC Manager ($($server)): PRE_VALIDATION_FAILED."
    }
}

Function Request-VCFSignedCertificate {
    <#
        .SYNOPSIS
        Requests SDDC Manager to connect to certificate authority to sign the certificate signing request files and to
        store the signed certificates.

        .DESCRIPTION
        The Request-VCFSignedCertificate will request SDDC Manager to connect to the certificate authority to sign the
        generated certificate signing request files for all components associated with the given workload domain

        .EXAMPLE
        Request-VCFSignedCertificate -server sfo-vcf01.sfo.rainpole.io -user administrator@vsphere.local -pass VMw@re1! -workloadDomain sfo-w01 -certAuthority Microsoft
        This example will connect to SDDC Manager to request to have the certificate signing request files for a given workload domain to be signed by Microsoft CA.

        .EXAMPLE
        Request-VCFSignedCertificate -server sfo-vcf01.sfo.rainpole.io -user administrator@vsphere.local -pass VMw@re1! -workloadDomain sfo-w01 -certAuthority OpenSSL
        This example will connect to SDDC Manager to request to have the certificate signing request files for a given workload domain to be signed by OpenSSL CA.

        .PARAMETER server
        The fully qualified domain name of the SDDC Manager instance.

        .PARAMETER user
        The username to authenticate to the SDDC Manager instance.

        .PARAMETER pass
        The password to authenticate to the SDDC Manager instance.

        .PARAMETER workloadDomain
        The name of the workload domain in which the certificate is requested to be signed.

        .PARAMETER certAuthority
        The type of Certificate Authority to be used for signing certificates. One of: Microsoft, OpenSSL.

    #>

    Param (
        [Parameter (Mandatory = $true)] [ValidateNotNullOrEmpty()] [String] $server,
        [Parameter (Mandatory = $true)] [ValidateNotNullOrEmpty()] [String] $user,
        [Parameter (Mandatory = $false)] [ValidateNotNullOrEmpty()] [String] $pass,
        [Parameter (Mandatory = $true)] [ValidateNotNullOrEmpty()] [String] $workloadDomain,
        [Parameter (Mandatory = $true)] [ValidateSet ("Microsoft", "OpenSSL")] [String] $certAuthority
    )

    $pass = Get-Password -User $user -Password $pass

    if (Test-VCFConnection -server $server) {
        if (Test-VCFAuthentication -server $server -user $user -pass $pass) {
            $domainType = Get-VCFWorkloadDomain -name $workloadDomain
            $resourcesObject = gatherSddcInventory -domainType $domainType.type -workloadDomain $workloadDomain

            # Create a temporary directory under current directory
			for ($createPathCounter = 0;$createPathCounter -lt 4;$createPathCounter++) {
				$randomOutput = -join (((48..57)+(65..90)+(97..122)) * 80 |Get-Random -Count 6 |%{[char]$_})
				$tempPath = Join-Path -Path $pwd -childPath $randomOutput
				if (!(Test-Path -Path $tempPath)) {
					Break
				} else {
					if ($createPathCounter -eq 3) {
						Write-Error "Unable to write to $tempPath."
                        Exit
					}
				}
			}
			New-Item -Path $tempPath -ItemType Directory | Out-NULL
            $tempPath = Join-Path $tempPath ""

            # Generate a temporay JSON configuration file
            $requestCertificateSpec = [pscustomobject]@{
                caType = $certAuthority
                resources = $resourcesObject
            }

            $requestCertificateSpec | ConvertTo-Json -Depth 10 | Out-File $tempPath"$($workloadDomain)-requestCertificateSpec.json"

            Write-Output "Requesting certificates for components associated with workload domain $($workloadDomain)."
            $myTask = Request-VCFCertificate -domainName $($workloadDomain) -json $tempPath"$($workloadDomain)-requestCertificateSpec.json"
            Do {
                Write-Output "Checking status for the generation of signed certificates for components associated with workload domain ($($workloadDomain))..."
                Start-Sleep 6
                $response = Get-VCFTask $myTask.id
            } While ($response.status -eq "IN_PROGRESS")
            if ($response.status -eq "FAILED") {
                Write-Error "Workflow completed with status: $($response.status)."
            } elseif ($response.status -eq "SUCCESSFUL") {
                Write-Output "Workflow completed with status: $($response.status)."
            } else {
                Write-Warning "Workflow completed with an unrecognized status: $($response.status). Please check the state before proceeding."
            }
            Write-Output "Request signed certficates for the components associated with workload domain $($workloadDomain) completed with status: $($response.status)."

            # Remove the temporary directory.
            Remove-Item -Recurse -Force $tempPath  | Out-NULL
        } else {
            Write-Error "Unable to authenticate to SDDC Manager ($($server)): PRE_VALIDATION_FAILED."
        }
    } else {
        Write-Error "Unable to connect to SDDC Manager ($($server)): PRE_VALIDATION_FAILED."
    }
}

Function Install-VCFCertificate {
    <#
        .SYNOPSIS
        Installs the signed certificates for all components associated with the given workload domain, or an ESXi Host
        or for each ESXi host in a given cluster.

        .DESCRIPTION
        The Install-VCFCertificate will install the signed certificates for all components associated with the given
        workload domain when used with the -sddcManager switch. The Install-VCFCertificate cmdlet will replace the
        certificate for an ESXi host or for each ESXi host in a cluster when used with the -esxi switch.
        When used with the -esxi switch:
            - You must provide the directory containing the signed certificate files.
            - Certificate names should be in format <FQDN>.crt e.g. sfo01-m01-esx01.sfo.rainpole.io.crt.
            - The workflow will put the ESXi host in maintenance mode with full data migration,
                disconnect the ESXi host from the vCenter Server, replace the certificate, restart the ESXi host,
                and the exit maintenance mode once the ESXi host is online.

        .EXAMPLE
        Install-VCFCertificate -sddcManager -server sfo-vcf01.sfo.rainpole.io -user administrator@vsphere.local -pass VMw@re1! -domain sfo-w01
        This example will connect to SDDC Manager to install the signed certificates for a given workload domain.

        .EXAMPLE
        Install-VCFCertificate -esxi -server sfo-vcf01.sfo.rainpole.io -user administrator@vsphere.local -pass VMw@re1! -domain sfo-m01 -esxiFqdn sfo01-m01-esx01.sfo.rainpole.io -migratePowerOffVMs -vsanDataMigrationMode EnsureAccessibility -certificateDirectory F:\certificates -certificateFileExt ".cer"
        This example will install the certificate to the ESXi host sfo01-m01-esx01.sfo.rainpole.io in domain sfo-m01 from the provided path.  When VMware Cloud Foundation 
        version is earlier than 5.2, the ESXi host will enter maintenance mode with Migrate Power off VMs option enabled and vSAN data migration Mode set to EnsureAccessibility.

        .EXAMPLE
        Install-VCFCertificate -esxi -server sfo-vcf01.sfo.rainpole.io -user administrator@vsphere.local -pass VMw@re1! -domain sfo-m01 -cluster sfo-m01-cl01 -vsanDataMigrationMode EnsureAccessibility -certificateDirectory F:\certificates -certificateFileExt ".cer"
        This example will install certificates for each ESXi host in cluster sfo-m01-cl01 in workload domain sfo-m01 from the provided path.  When VMware Cloud Foundation 
        version is earlier than 5.2, the ESXi host will enter maintenance mode with Migrate Power off VMs option disabled and vSAN data migration Mode set to EnsureAccessibility.

        .EXAMPLE
        Install-VCFCertificate -esxi -server sfo-vcf01.sfo.rainpole.io -user administrator@vsphere.local -pass VMw@re1! -domain sfo-m01 -cluster sfo-m01-cl01 -certificateDirectory F:\certificates -certificateFileExt ".cer"
        This example will install certificates for each ESXi host in cluster sfo-m01-cl01 in workload domain sfo-m01 from the provided path.  When VMware Cloud Foundation 
        version is 5.2 or later, the vsanDataMigrationMode option no longer applied.  

        .EXAMPLE
        Install-VCFCertificate -esxi -server sfo-vcf01.sfo.rainpole.io -user administrator@vsphere.local -pass VMw@re1! -domain sfo-m01 -cluster sfo-m01-cl01 -certificateDirectory F:\certificates -certificateFileExt ".cer" -uploadPrivateKey
        This example will install private keys and certificates for each ESXi host in cluster sfo-m01-cl01 in workload domain sfo-m01 from the provided path.  The uploadprivatekey 
        parameter is only validate for VMware Cloud Foundation version is 5.2 or later.

        .EXAMPLE
        Install-VCFCertificate -esxi -server sfo-vcf01.sfo.rainpole.io -user administrator@vsphere.local -pass VMw@re1! -domain sfo-m01 -esxiFqdn sfo01-m01-esx01.sfo.rainpole.io -migratePowerOffVMs -vsanDataMigrationMode EnsureAccessibility -certificateDirectory F:\certificates -certificateFileExt ".cer"
        This example will install the certificate to the ESXi host sfo01-m01-esx01.sfo.rainpole.io in domain sfo-m01 from the provided path.  When VMware Cloud Foundation 
        version is earlier than 5.2, the ESXi host will enter maintenance mode with Migrate Power off VMs option enabled and vSAN data migration Mode set to EnsureAccessibility.

        .PARAMETER server
        The fully qualified domain name of the SDDC Manager instance.

        .PARAMETER user
        The username to authenticate to the SDDC Manager instance.

        .PARAMETER pass
        The password to authenticate to the SDDC Manager instance.

        .PARAMETER domain
        The name of the domain in which the certificate is requested to be installed or in which the ESXi hosts are located.

        .PARAMETER cluster
        The name of the cluster in which the ESXi host is located. (Only required when -esxi switch is used)

        .PARAMETER esxiFqdn
        The fully qualified domain name of the ESXi host. (Only required when -esxi switch is used)

        .PARAMETER certificateDirectory
        The directory containing the signed certificate files. (Only required when -esxi switch is used)

        .PARAMETER certificateFileExt
        The file extension of the certificate files. One of ".crt", ".cer", ".pem", ".p7b", or ".p7c". (Only required when -esxi switch is used)

        .PARAMETER timeout
        The timeout in seconds for putting the ESXi host in maintenance mode. Default is 18000 seconds (5 hours). (Only required when -esxi switch is used)

        .PARAMETER esxi
        Switch to indicate that the certificate is to be installed on an ESXi host.

        .PARAMETER sddcManager
        Switch to indicate that the certificate is to be installed for all components associated with the given workload domain, excluding ESXi hosts.

        .PARAMETER migratePowerOffVMs
        Option to decide if power off virtual machines and suspended virtual machines will be migrated to other ESXi hosts when the ESXi host goes into maintenance mode.

        .PARAMETER uploadPrivateKey
        Option to upload of a custom Private Key for the ESXi host.

        .PARAMETER vsanDataMigrationMode
        The vSAN data migration mode to use when setting the ESXi host to Maintenance. One of "Full" or "EnsureAccessibility".

        .PARAMETER NoConfirmation
        The cmdlet will not ask for confirmation.
    #>


    Param (
        [Parameter (Mandatory = $true, ParameterSetName = "esxi")] [ValidateNotNullOrEmpty()] [Switch] $esxi,
        [Parameter (Mandatory = $true, ParameterSetName = "sddc")] [ValidateNotNullOrEmpty()] [Switch] $sddcManager,
        [Parameter (Mandatory = $true)] [ValidateNotNullOrEmpty()] [String] $server,
        [Parameter (Mandatory = $true)] [ValidateNotNullOrEmpty()] [String] $user,
        [Parameter (Mandatory = $false)] [ValidateNotNullOrEmpty()] [String] $pass,
        [Parameter (Mandatory = $true)] [ValidateNotNullOrEmpty()] [String] $domain,
        [Parameter (Mandatory = $false, ParameterSetName = "esxi")] [ValidateNotNullOrEmpty()] [String] $cluster,
        [Parameter (Mandatory = $false, ParameterSetName = "esxi")] [ValidateNotNullOrEmpty()] [String] $esxiFqdn,
        [Parameter (Mandatory = $false, ParameterSetName = "esxi")] [Switch] $migratePowerOffVMs,
        [Parameter (Mandatory = $false, ParameterSetName = "esxi")] [Switch] $uploadPrivateKey,
        [Parameter (Mandatory = $false, ParameterSetName = "esxi")] [ValidateSet ("Full", "EnsureAccessibility")] [String] $vsanDataMigrationMode,
        [Parameter (Mandatory = $true, ParameterSetName = "esxi") ] [ValidateNotNullOrEmpty()] [String] $certificateDirectory,
        [Parameter (Mandatory = $true, ParameterSetName = "esxi")] [ValidateSet(".crt", ".cer", ".pem", ".p7b", ".p7c")] [String] $certificateFileExt,
        [Parameter (Mandatory = $false)] [Switch] $NoConfirmation,
        [Parameter (Mandatory = $false, ParameterSetName = "esxi")] [ValidateNotNullOrEmpty()] [String] $timeout = 18000
    )

    $pass = Get-Password -User $user -Password $pass

    if ($PSBoundParameters.ContainsKey("esxi")){
        # VCF version checks
        $version = Get-VCFManager -version
        $vcfVersion = $version.Split('.')[0]+"."+$version.Split('.')[1]

        if ($vcfVersion -eq "5.2") {
            # VCF version = 5.2
            if (!$PSBoundParameters.ContainsKey("cluster") -and !$PSBoundParameters.ContainsKey("esxiFqdn")) {
                Write-Error "Please provide either -cluster or -esxiFqdn paramater."
            } elseif ($PSBoundParameters.ContainsKey("cluster") -and $PSBoundParameters.ContainsKey("esxiFqdn")) {
                Write-Error "Only one of -esxiFqdn or -cluster parameter can be provided at a time."
            } elseif ($PSBoundParameters.ContainsKey("cluster")) {
                if ($PSBoundParameters.ContainsKey("uploadPrivateKey")) {
<<<<<<< HEAD
                    Install-EsxiCertificate -server $server -user $user -pass $pass -domain $domain -cluster $cluster -certificateDirectory $certificateDirectory -certificateFileExt $certificateFileExt -uploadPrivateKey
                } else {
                    Install-EsxiCertificate -server $server -user $user -pass $pass -domain $domain -cluster $cluster -certificateDirectory $certificateDirectory -certificateFileExt $certificateFileExt
                }
            } else {
                if ($PSBoundParameters.ContainsKey("uploadPrivateKey")) {
                    Install-EsxiCertificate -server $server -user $user -pass $pass -domain $domain -esxiFqdn $esxiFqdn -certificateDirectory $certificateDirectory -certificateFileExt $certificateFileExt -uploadPrivateKey
                } else {
                    Install-EsxiCertificate -server $server -user $user -pass $pass -domain $domain -esxiFqdn $esxiFqdn -certificateDirectory $certificateDirectory -certificateFileExt $certificateFileExt
=======
                    Install-EsxiCertificateV2 -server $server -user $user -pass $pass -domain $domain -cluster $cluster -certificateDirectory $certificateDirectory -certificateFileExt $certificateFileExt -uploadPrivateKey
                } else {
                    Install-EsxiCertificateV2 -server $server -user $user -pass $pass -domain $domain -cluster $cluster -certificateDirectory $certificateDirectory -certificateFileExt $certificateFileExt
                }
            } else {
                if ($PSBoundParameters.ContainsKey("uploadPrivateKey")) {
                    Install-EsxiCertificateV2 -server $server -user $user -pass $pass -domain $domain -esxiFqdn $esxiFqdn -certificateDirectory $certificateDirectory -certificateFileExt $certificateFileExt -uploadPrivateKey
                } else {
                    Install-EsxiCertificateV2 -server $server -user $user -pass $pass -domain $domain -esxiFqdn $esxiFqdn -certificateDirectory $certificateDirectory -certificateFileExt $certificateFileExt
>>>>>>> f57f8c11
                }
            }

        } else {
            # VCF version < 5.2

            if ($PSBoundParameters.ContainsKey("uploadPrivateKey")) {
                Write-Error "upload Private key is only supported for VCF version 5.2 and later.  Please remove this parameter and try again." -ErrorAction Stop
            }

            # Warning Message on using EnsureAccessibility instead of Full Migration
            if (!($PSBoundParameters.ContainsKey("NoConfirmation")) -and ($vsanDataMigrationMode -eq "EnsureAccessibility")) {
                $warningMessage = "Please ensure sufficient backups of the cluster exists.  Please ensure the ESXi`n"
                $warningMessage += " hosts activities are minimumized during certificate replacement process. `n"
                $warningMessage += "Please enter yes to confirm: "
                $proceed = Read-Host $warningMessage
                if (($proceed -match "no") -or ($proceed -match "yes")) {
                    if ($proceed -match "no") {
                        return "Stopping script execution. (confirmation is $proceed)."
                    }
                } else {
                    return "None of the options is selected. Default is 'No', hence stopping script execution."
                }
            }

            if (!$PSBoundParameters.ContainsKey("cluster") -and !$PSBoundParameters.ContainsKey("esxiFqdn")) {
                Write-Error "Please provide either -cluster or -esxiFqdn paramater."
            } elseif ($PSBoundParameters.ContainsKey("cluster") -and $PSBoundParameters.ContainsKey("esxiFqdn")) {
                Write-Error "Only one of -esxiFqdn or -cluster parameter can be provided at a time."
            } elseif ($PSBoundParameters.ContainsKey("cluster")) {
                if ($vsanDataMigrationMode.IsPresent) {
                    if ($migratePowerOffVMs.IsPresent) {
                        Install-EsxiCertificate -server $server -user $user -pass $pass -domain $domain -cluster $cluster -certificateDirectory $certificateDirectory -certificateFileExt $certificateFileExt -vsanDataMigrationMode $vsanDataMigrationMode -migratePowerOffVMs
                   } else {
                        Install-EsxiCertificate -server $server -user $user -pass $pass -domain $domain -cluster $cluster -certificateDirectory $certificateDirectory -certificateFileExt $certificateFileExt -vsanDataMigrationMode $vsanDataMigrationMode
                    }
                } else {
                    Install-EsxiCertificate -server $server -user $user -pass $pass -domain $domain -cluster $cluster -certificateDirectory $certificateDirectory -certificateFileExt $certificateFileExt -vsanDataMigrationMode Full -migratePowerOffVMs
                }
            } else {
                if ($vsanDataMigrationMode.IsPresent) {
                   if ($migratePowerOffVMs.IsPresent) {
                        Install-EsxiCertificate -server $server -user $user -pass $pass -domain $domain -esxiFqdn $esxiFqdn -certificateDirectory $certificateDirectory -certificateFileExt $certificateFileExt -vsanDataMigrationMode $vsanDataMigrationMode -migratePowerOffVMs
                    } else {
                       Install-EsxiCertificate -server $server -user $user -pass $pass -domain $domain -esxiFqdn $esxiFqdn -certificateDirectory $certificateDirectory -certificateFileExt $certificateFileExt -vsanDataMigrationMode $vsanDataMigrationMode
                   }
               } else {
                    Install-EsxiCertificate -server $server -user $user -pass $pass -domain $domain -esxiFqdn $esxiFqdn -certificateDirectory $certificateDirectory -certificateFileExt $certificateFileExt -vsanDataMigrationMode Full -migratePowerOffVMs
                }
            }
        }
    } else {
        Install-SddcCertificate -server $server -user $user -pass $pass -workloadDomain $domain
    }
}

Function Install-SddcCertificate {
    <#
        .SYNOPSIS
        Installs the signed certificates for all components associated with the given workload domain.

        .DESCRIPTION
        The Install-SddcCertificate will install the signed certificates for all components associated with the given
        workload domain.

        .EXAMPLE
        Install-SddcCertificate -server sfo-vcf01.sfo.rainpole.io -user administrator@vsphere.local -pass VMw@re1! -workloadDomain sfo-w01
        This example will connect to SDDC Manager to install the signed certificates for a given workload domain.

        .PARAMETER server
        The fully qualified domain name of the SDDC Manager instance.

        .PARAMETER user
        The username to authenticate to the SDDC Manager instance.

        .PARAMETER pass
        The password to authenticate to the SDDC Manager instance.

        .PARAMETER workloadDomain
        The name of the workload domain in which the certificate is requested to be installed.
    #>
    Param (
        [Parameter (Mandatory = $true)] [ValidateNotNullOrEmpty()] [String] $server,
        [Parameter (Mandatory = $true)] [ValidateNotNullOrEmpty()] [String] $user,
        [Parameter (Mandatory = $true)] [ValidateNotNullOrEmpty()] [String] $pass,
        [Parameter (Mandatory = $true)] [ValidateNotNullOrEmpty()] [String] $workloadDomain
    )

    if (Test-VCFConnection -server $server) {
        if (Test-VCFAuthentication -server $server -user $user -pass $pass) {
            $domainType = Get-VCFWorkloadDomain -name $workloadDomain
            $resourcesObject = gatherSddcInventory -domainType $domainType.type -workloadDomain $workloadDomain

            # Create a temporary directory under current directory
			for ($createPathCounter = 0;$createPathCounter -lt 4;$createPathCounter++) {
				$randomOutput = -join (((48..57)+(65..90)+(97..122)) * 80 |Get-Random -Count 6 |%{[char]$_})
				$tempPath = Join-Path -Path $pwd -childPath $randomOutput
				if (!(Test-Path -Path $tempPath)) {
					Break
				} else {
					if ($createPathCounter -eq 3) {
						Write-Error "Unable to write to $tempPath."
                        Exit
					}
				}
			}
			New-Item -Path $tempPath -ItemType Directory | Out-NULL
            $tempPath = Join-Path $tempPath ""

            # Generate a temporay JSON configuration file
            $operationTypeJson = '{
                "operationType": "INSTALL",
                '
              $resourcesBodyObject += [pscustomobject]@{
                  resources = $resourcesObject
              }
              $resourcesBodyObject | ConvertTo-Json -Depth 10 | Out-File -FilePath $tempPath"temp.json"
              Get-Content $tempPath"temp.json" | Select-Object -Skip 1 | Set-Content $tempPath"temp1.json"
              $resouresJson = Get-Content $tempPath"temp1.json" -Raw
              $requestCertificateSpecJson = $operationTypeJson + $resouresJson
              $requestCertificateSpecJson | Out-File $tempPath"$($workloadDomain)-updateCertificateSpec.json"

              # Install Certificates
              Try {
                Write-Output "Installing signed certificates for components associated with workload domain $($workloadDomain). This process may take some time to complete (60 minutes or greater)..."
                $myTaskId = Set-VCFCertificate -domainName $($workloadDomain) -json $tempPath"$($workloadDomain)-updateCertificateSpec.json"
                $pollLoopCounter = 0
                Do {
                    if ($pollLoopCounter % 10 -eq 0) {
                        Write-Output "Checking status for the Installation of signed certificates for components associated with workload domain ($($workloadDomain))..."
                    }
                    $response = Get-VCFTask $myTaskId.id
                    if ($response.status -in "In Progress","IN_PROGRESS") {
                        if (($pollLoopCounter % 10 -eq 0) -AND ($pollLoopCounter -gt 9)) {
                            Write-Output "Installation of signed certificates is still in progress for workload domain ($($workloadDomain))..."
                        }
                        Start-Sleep 60
                        $pollLoopCounter ++
                    }
                } While ($response.status -in "In Progress","IN_PROGRESS")
                if ($response.status -eq "FAILED") {
                    Write-Error "Workflow completed with status: $($response.status)."
                } elseif ($response.status -eq "SUCCESSFUL") {
                    Write-Output "Workflow completed with status: $($response.status)."
                } else {
                    Write-Warning "Workflow completed with an unrecognized status: $($response.status). Please review the state before proceeding."
                }
                Write-Output "Installation of signed certificates for components associated with workload domain $($workloadDomain) completed with status: $($response.status)."

                # Remove the temporary directory.
			    Remove-Item -Recurse -Force $tempPath  | Out-NULL
            } Catch {
                $ErrorMessage = $_.Exception.Message
                Write-Error "Error was: $ErrorMessage"
            }
        } else {
            Write-Error "Unable to authenticate to SDDC Manager ($($server)): PRE_VALIDATION_FAILED."
        }
    } else {
        Write-Error "Unable to connect to SDDC Manager ($($server)): PRE_VALIDATION_FAILED."
    }
}

###################################################  END FUNCTIONS  ###################################################
#######################################################################################################################
<|MERGE_RESOLUTION|>--- conflicted
+++ resolved
@@ -2508,7 +2508,6 @@
                 Write-Error "Only one of -esxiFqdn or -cluster parameter can be provided at a time."
             } elseif ($PSBoundParameters.ContainsKey("cluster")) {
                 if ($PSBoundParameters.ContainsKey("uploadPrivateKey")) {
-<<<<<<< HEAD
                     Install-EsxiCertificate -server $server -user $user -pass $pass -domain $domain -cluster $cluster -certificateDirectory $certificateDirectory -certificateFileExt $certificateFileExt -uploadPrivateKey
                 } else {
                     Install-EsxiCertificate -server $server -user $user -pass $pass -domain $domain -cluster $cluster -certificateDirectory $certificateDirectory -certificateFileExt $certificateFileExt
@@ -2518,17 +2517,6 @@
                     Install-EsxiCertificate -server $server -user $user -pass $pass -domain $domain -esxiFqdn $esxiFqdn -certificateDirectory $certificateDirectory -certificateFileExt $certificateFileExt -uploadPrivateKey
                 } else {
                     Install-EsxiCertificate -server $server -user $user -pass $pass -domain $domain -esxiFqdn $esxiFqdn -certificateDirectory $certificateDirectory -certificateFileExt $certificateFileExt
-=======
-                    Install-EsxiCertificateV2 -server $server -user $user -pass $pass -domain $domain -cluster $cluster -certificateDirectory $certificateDirectory -certificateFileExt $certificateFileExt -uploadPrivateKey
-                } else {
-                    Install-EsxiCertificateV2 -server $server -user $user -pass $pass -domain $domain -cluster $cluster -certificateDirectory $certificateDirectory -certificateFileExt $certificateFileExt
-                }
-            } else {
-                if ($PSBoundParameters.ContainsKey("uploadPrivateKey")) {
-                    Install-EsxiCertificateV2 -server $server -user $user -pass $pass -domain $domain -esxiFqdn $esxiFqdn -certificateDirectory $certificateDirectory -certificateFileExt $certificateFileExt -uploadPrivateKey
-                } else {
-                    Install-EsxiCertificateV2 -server $server -user $user -pass $pass -domain $domain -esxiFqdn $esxiFqdn -certificateDirectory $certificateDirectory -certificateFileExt $certificateFileExt
->>>>>>> f57f8c11
                 }
             }
 
@@ -2554,6 +2542,30 @@
                 }
             }
 
+            if (!$PSBoundParameters.ContainsKey("cluster") -and !$PSBoundParameters.ContainsKey("esxiFqdn")) {
+                Write-Error "Please provide either -cluster or -esxiFqdn paramater."
+            } elseif ($PSBoundParameters.ContainsKey("cluster") -and $PSBoundParameters.ContainsKey("esxiFqdn")) {
+                Write-Error "Only one of -esxiFqdn or -cluster parameter can be provided at a time."
+            } elseif ($PSBoundParameters.ContainsKey("cluster")) {
+                if ($vsanDataMigrationMode.IsPresent) {
+                    if ($migratePowerOffVMs.IsPresent) {
+                        Install-EsxiCertificate -server $server -user $user -pass $pass -domain $domain -cluster $cluster -certificateDirectory $certificateDirectory -certificateFileExt $certificateFileExt -vsanDataMigrationMode $vsanDataMigrationMode -migratePowerOffVMs
+                   } else {
+                        Install-EsxiCertificate -server $server -user $user -pass $pass -domain $domain -cluster $cluster -certificateDirectory $certificateDirectory -certificateFileExt $certificateFileExt -vsanDataMigrationMode $vsanDataMigrationMode
+                    }
+                } else {
+                    Install-EsxiCertificate -server $server -user $user -pass $pass -domain $domain -cluster $cluster -certificateDirectory $certificateDirectory -certificateFileExt $certificateFileExt -vsanDataMigrationMode Full -migratePowerOffVMs
+                }
+            } else {
+                if ($vsanDataMigrationMode.IsPresent) {
+                   if ($migratePowerOffVMs.IsPresent) {
+                        Install-EsxiCertificate -server $server -user $user -pass $pass -domain $domain -esxiFqdn $esxiFqdn -certificateDirectory $certificateDirectory -certificateFileExt $certificateFileExt -vsanDataMigrationMode $vsanDataMigrationMode -migratePowerOffVMs
+                    } else {
+                       Install-EsxiCertificate -server $server -user $user -pass $pass -domain $domain -esxiFqdn $esxiFqdn -certificateDirectory $certificateDirectory -certificateFileExt $certificateFileExt -vsanDataMigrationMode $vsanDataMigrationMode
+                   }
+               } else {
+                    Install-EsxiCertificate -server $server -user $user -pass $pass -domain $domain -esxiFqdn $esxiFqdn -certificateDirectory $certificateDirectory -certificateFileExt $certificateFileExt -vsanDataMigrationMode Full -migratePowerOffVMs
+                }
             if (!$PSBoundParameters.ContainsKey("cluster") -and !$PSBoundParameters.ContainsKey("esxiFqdn")) {
                 Write-Error "Please provide either -cluster or -esxiFqdn paramater."
             } elseif ($PSBoundParameters.ContainsKey("cluster") -and $PSBoundParameters.ContainsKey("esxiFqdn")) {
