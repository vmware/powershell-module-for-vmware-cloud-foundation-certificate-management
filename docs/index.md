--- conflicted
+++ resolved
@@ -60,11 +60,7 @@
 
 PowerShell Module                                    | Version   | Publisher | Reference
 -----------------------------------------------------|-----------|-----------|---------------------------------------------------------------------------
-<<<<<<< HEAD
-[VMware.PowerCLI][psgallery-module-powercli]         | >= 13.2.0 | Broadcom  | :fontawesome-solid-book: &nbsp; [Documentation][developer-module-powercli]
-=======
-[VMware.PowerCLI][psgallery-module-powercli]         | >= 13.3.0 | Broadcom  | :fontawesome-solid-book: &nbsp; [Documentation][developer-module-powercli]
->>>>>>> f57f8c11
+[VMware.PowerCLI][psgallery-module-powercli]         | >= 13.2.1 | Broadcom  | :fontawesome-solid-book: &nbsp; [Documentation][developer-module-powercli]
 [PowerVCF][psgallery-module-powervcf]                | >= 2.4.1  | Broadcom  | :fontawesome-solid-book: &nbsp; [Documentation][docs-module-powervcf]
 [PowerValidatedSolutions][psgallery-module-pvs]      | >= 2.9.0  | Broadcom  | :fontawesome-solid-book: &nbsp; [Documentation][docs-module-pvs]
 
